--- conflicted
+++ resolved
@@ -273,11 +273,7 @@
         }
 
         $out =& $notification->getNotificationObject();
-<<<<<<< HEAD
-        $view = Piwik_View::factory('@MobileMessaging/ReportParameters');
-=======
         $view = new Piwik_View('@MobileMessaging/reportParametersPDFReports');
->>>>>>> f64c7624
         $view->reportType = self::MOBILE_TYPE;
         $view->phoneNumbers = Piwik_MobileMessaging_API::getInstance()->getActivatedPhoneNumbers();
         $out .= $view->render();
