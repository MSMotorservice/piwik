--- conflicted
+++ resolved
@@ -133,33 +133,6 @@
         );
 
         $properties['VisitTime.getVisitInformationPerServerTime'] = array_merge($commonProperties, array(
-<<<<<<< HEAD
-                                                                                                        'filter_limit'             => 24,
-                                                                                                        'graph_limit'              => null,
-                                                                                                        'show_goals'               => true,
-                                                                                                        'translations'             => array('label' => Piwik_Translate('VisitTime_ColumnServerTime')),
-
-                                                                                                        // custom parameter
-                                                                                                        'hideFutureHoursWhenToday' => 1,
-                                                                                                   ));
-
-        $properties['VisitTime.getVisitInformationPerLocalTime'] = array_merge($commonProperties, array(
-                                                                                                       'filter_limit' => 24,
-                                                                                                       'graph_limit'  => null,
-                                                                                                       'title'        => Piwik_Translate('VisitTime_ColumnLocalTime'),
-                                                                                                       'translations' => array('label' => Piwik_Translate('VisitTime_LocalTime')),
-                                                                                                  ));
-
-        $properties['VisitTime.getByDayOfWeek'] = array_merge($commonProperties, array(
-                                                                                      'filter_limit'        => 7,
-                                                                                      'graph_limit'         => null,
-                                                                                      'enable_sort'         => false,
-                                                                                      'show_all_ticks'      => true,
-                                                                                      'show_footer_message' =>
-                                                                                      Piwik_Translate('General_ReportGeneratedFrom', self::getDateRangeForFooterMessage()),
-                                                                                      'translations'        => array('label' => Piwik_Translate('VisitTime_DayOfWeek')),
-                                                                                 ));
-=======
             'filter_limit' => 24,
             'show_goals' => true,
             'translations' => array('label' => Piwik_Translate('VisitTime_ColumnServerTime')),
@@ -195,7 +168,6 @@
                 )
             )
         ));
->>>>>>> 64ca5d54
 
         // add the visits by day of week as a related report, if the current period is not 'day'
         if (Common::getRequestVar('period', 'day') != 'day') {
