<?php
/**
 * Piwik - free/libre analytics platform
 *
 * @link http://piwik.org
 * @license http://www.gnu.org/licenses/gpl-3.0.html GPL v3 or later
 */
namespace Piwik\Plugins\CoreConsole\Commands;

use Piwik\CronArchive;
use Piwik\Log;
use Piwik\Plugin\ConsoleCommand;
use Piwik\Site;
use Symfony\Component\Console\Input\InputInterface;
use Symfony\Component\Console\Input\InputOption;
use Symfony\Component\Console\Output\OutputInterface;
use Exception;

class CoreArchiver extends ConsoleCommand
{
    protected function configure()
    {
        $this->configureArchiveCommand($this);
    }

    protected function execute(InputInterface $input, OutputInterface $output)
    {
        $url = $input->getOption('url') ?: $input->getOption('piwik-domain');
        if (empty($url)) {
            throw new \InvalidArgumentException("The --url argument is not set. It should be set to your Piwik URL, for example: --url=http://example.org/piwik/.");
        }

        if (is_string($url) && $url && in_array($url, array('http://', 'https://'))) {
            // see https://github.com/piwik/piwik/issues/5180 and http://forum.piwik.org/read.php?2,115274
            throw new \InvalidArgumentException('No valid URL given. If you have specified a valid URL try --piwik-domain instead of --url');
        }

<<<<<<< HEAD
        $archiver = $this->makeArchiver($url, $input);
=======
        if ($input->getOption('verbose')) {
            Log::getInstance()->setLogLevel(Log::VERBOSE);
        }

        $archiver = self::makeArchiver($url, $input);
>>>>>>> 484cd7a3

        try {
            $archiver->main();
        } catch (Exception $e) {
            $archiver->logFatalError($e->getMessage());
        }
    }

    // also used by another console command
    public static function makeArchiver($url, InputInterface $input)
    {
        $archiver = new CronArchive($url);

        $archiver->disableScheduledTasks = $input->getOption('disable-scheduled-tasks');
        $archiver->acceptInvalidSSLCertificate = $input->getOption("accept-invalid-ssl-certificate");
        $archiver->shouldArchiveAllSites = (bool) $input->getOption("force-all-websites");
        $archiver->shouldStartProfiler = (bool) $input->getOption("xhprof");
        $archiver->shouldArchiveSpecifiedSites = self::getSitesListOption($input, "force-idsites");
        $archiver->shouldSkipSpecifiedSites = self::getSitesListOption($input, "skip-idsites");
        $archiver->forceTimeoutPeriod = $input->getOption("force-timeout-for-periods");
        $archiver->shouldArchiveAllPeriodsSince = $input->getOption("force-all-periods");
        $archiver->restrictToDateRange = $input->getOption("force-date-range");

        $restrictToPeriods = $input->getOption("force-periods");
        $restrictToPeriods = explode(',', $restrictToPeriods);
        $archiver->restrictToPeriods = array_map('trim', $restrictToPeriods);

        $archiver->dateLastForced = $input->getOption('force-date-last-n');
        $archiver->concurrentRequestsPerWebsite = $input->getOption('concurrent-requests-per-website');

        return $archiver;
    }

    private static function getSitesListOption(InputInterface $input, $optionName)
    {
        return Site::getIdSitesFromIdSitesString($input->getOption($optionName));
    }

    // This is reused by another console command
    public static function configureArchiveCommand(ConsoleCommand $command)
    {
        $command->setName('core:archive');
        $command->setDescription("Runs the CLI archiver. It is an important tool for general maintenance and to keep Piwik very fast.");
        $command->setHelp("* It is recommended to run the script with the option --url=[piwik-server-url] only. Other options are not required.
  Try --piwik-domain if --url does not work for you.
* This script should be executed every hour via crontab, or as a daemon.
* You can also run it via http:// by specifying the Super User &token_auth=XYZ as a parameter ('Web Cron'),
  but it is recommended to run it via command line/CLI instead.
* If you have any suggestion about this script, please let the team know at feedback@piwik.org
* Enjoy!");
        $command->addOption('url', null, InputOption::VALUE_REQUIRED, "Mandatory option as an alternative to '--piwik-domain'. Must be set to the Piwik base URL.\nFor example: --url=http://analytics.example.org/ or --url=https://example.org/piwik/");
        $command->addOption('force-all-websites', null, InputOption::VALUE_NONE, "If specified, the script will trigger archiving on all websites.\nUse with --force-all-periods=[seconds] to also process those websites\nthat had visits in the last [seconds] seconds.");
        $command->addOption('force-all-periods', null, InputOption::VALUE_OPTIONAL, "Limits archiving to websites with some traffic in the last [seconds] seconds. \nFor example --force-all-periods=86400 will archive websites that had visits in the last 24 hours. \nIf [seconds] is not specified, all websites with visits in the last " . CronArchive::ARCHIVE_SITES_WITH_TRAFFIC_SINCE . "\n seconds (" . round(CronArchive::ARCHIVE_SITES_WITH_TRAFFIC_SINCE / 86400) . " days) will be archived.");
        $command->addOption('force-timeout-for-periods', null, InputOption::VALUE_OPTIONAL, "The current week/ current month/ current year will be processed at most every [seconds].\nIf not specified, defaults to " . CronArchive::SECONDS_DELAY_BETWEEN_PERIOD_ARCHIVES . ".");
        $command->addOption('skip-idsites', null, InputOption::VALUE_OPTIONAL, 'If specified, archiving will be skipped for these websites (in case these website ids would have been archived).');
        $command->addOption('force-idsites', null, InputOption::VALUE_OPTIONAL, 'If specified, archiving will be processed only for these Sites Ids (comma separated)');
        $command->addOption('force-periods', null, InputOption::VALUE_OPTIONAL, "If specified, archiving will be processed only for these Periods (comma separated eg. day,week,month)");
        $command->addOption('force-date-last-n', null, InputOption::VALUE_REQUIRED, "This script calls the API with period=lastN. You can force the N in lastN by specifying this value.");
        $command->addOption('force-date-range', null, InputOption::VALUE_OPTIONAL, "If specified, archiving will be processed only for periods included in this date range. Format: YYYY-MM-DD,YYYY-MM-DD");
        $command->addOption('concurrent-requests-per-website', null, InputOption::VALUE_OPTIONAL, "When processing a website and its segments, number of requests to process in parallel", CronArchive::MAX_CONCURRENT_API_REQUESTS);
        $command->addOption('disable-scheduled-tasks', null, InputOption::VALUE_NONE, "Skips executing Scheduled tasks (sending scheduled reports, db optimization, etc.).");
        $command->addOption('accept-invalid-ssl-certificate', null, InputOption::VALUE_NONE, "It is _NOT_ recommended to use this argument. Instead, you should use a valid SSL certificate!\nIt can be useful if you specified --url=https://... or if you are using Piwik with force_ssl=1");
        $command->addOption('xhprof', null, InputOption::VALUE_NONE, "Enables XHProf profiler for this archive.php run. Requires XHPRof (see tests/README.xhprof.md).");
    }
}<|MERGE_RESOLUTION|>--- conflicted
+++ resolved
@@ -35,15 +35,7 @@
             throw new \InvalidArgumentException('No valid URL given. If you have specified a valid URL try --piwik-domain instead of --url');
         }
 
-<<<<<<< HEAD
-        $archiver = $this->makeArchiver($url, $input);
-=======
-        if ($input->getOption('verbose')) {
-            Log::getInstance()->setLogLevel(Log::VERBOSE);
-        }
-
         $archiver = self::makeArchiver($url, $input);
->>>>>>> 484cd7a3
 
         try {
             $archiver->main();
