--- conflicted
+++ resolved
@@ -104,15 +104,12 @@
 
         foreach ($groups as $group) {
             $params = '--group ' . $group . ' ' . str_replace('%group%', $group, $options);
-<<<<<<< HEAD
+            
             if (!empty($suite)) {
                 $params .= ' --testsuite ' . $suite;
             }
-
-            $cmd = sprintf('cd %s/tests/PHPUnit && %s %s', PIWIK_DOCUMENT_ROOT, $command, $params);
-=======
+            
             $cmd = $this->getCommand($command, $params);
->>>>>>> 9c32a948
             $output->writeln('Executing command: <info>' . $cmd . '</info>');
             passthru($cmd);
             $output->writeln("");
