--- conflicted
+++ resolved
@@ -177,103 +177,6 @@
 
     public function getReportDisplayProperties(&$properties)
     {
-<<<<<<< HEAD
-        $basicUserSettingsProperties = array('show_search'                 => false,
-                                             'show_exclude_low_population' => false,
-                                             'filter_limit'                => 5,
-                                             'graph_limit'                 => 5);
-
-        $osRelatedReports = array(
-            'UserSettings.getOSFamily' => Piwik_Translate('UserSettings_OperatingSystemFamily'),
-            'UserSettings.getOS'       => Piwik_Translate('UserSettings_OperatingSystems')
-        );
-
-        $browserRelatedReports = array(
-            'UserSettings.getBrowser'        => Piwik_Translate('UserSettings_Browsers'),
-            'UserSettings.getBrowserVersion' => Piwik_Translate('UserSettings_ColumnBrowserVersion')
-        );
-
-        $wideScreenDeviceTypeRelatedReports = array(
-            'UserSettings.getMobileVsDesktop' => Piwik_Translate('UserSettings_MobileVsDesktop'),
-            'UserSettings.getWideScreen'      => Piwik_Translate('UserSettings_ColumnTypeOfScreen')
-        );
-
-        $properties['UserSettings.getResolution'] = array_merge($basicUserSettingsProperties, array(
-                                                                                                   'translations' => array('label' => Piwik_Translate('UserSettings_ColumnResolution'))
-                                                                                              ));
-
-        $properties['UserSettings.getConfiguration'] = array_merge($basicUserSettingsProperties, array(
-                                                                                                      'filter_limit' => 3,
-                                                                                                      'translations' => array('label' => Piwik_Translate('UserSettings_ColumnConfiguration'))
-                                                                                                 ));
-
-        $properties['UserSettings.getOS'] = array_merge($basicUserSettingsProperties, array(
-                                                                                           'translations'   => array('label' => Piwik_Translate('UserSettings_ColumnOperatingSystem')),
-                                                                                           'title'          => Piwik_Translate('UserSettings_OperatingSystems'),
-                                                                                           'relatedReports' => $osRelatedReports
-                                                                                      ));
-
-        $properties['UserSettings.getOSFamily'] = array_merge($basicUserSettingsProperties, array(
-                                                                                                 'translations'   => array('label' => Piwik_Translate('UserSettings_OperatingSystemFamily')),
-                                                                                                 'title'          => Piwik_Translate('UserSettings_OperatingSystemFamily'),
-                                                                                                 'relatedReports' => $osRelatedReports
-                                                                                            ));
-
-        $properties['UserSettings.getBrowserVersion'] = array_merge($basicUserSettingsProperties, array(
-                                                                                                       'translations'   => array('label' => Piwik_Translate('UserSettings_ColumnBrowserVersion')),
-                                                                                                       'graph_limit'    => 7,
-                                                                                                       'title'          => Piwik_Translate('UserSettings_ColumnBrowserVersion'),
-                                                                                                       'relatedReports' => $browserRelatedReports
-                                                                                                  ));
-
-        $properties['UserSettings.getBrowser'] = array_merge($basicUserSettingsProperties, array(
-                                                                                                'translations'   => array('label' => Piwik_Translate('UserSettings_ColumnBrowser')),
-                                                                                                'graph_limit'    => 7,
-                                                                                                'title'          => Piwik_Translate('UserSettings_Browsers'),
-                                                                                                'relatedReports' => $browserRelatedReports
-                                                                                           ));
-
-        $properties['UserSettings.getBrowserType'] = array_merge($basicUserSettingsProperties, array(
-                                                                                                    'translations'            => array('label' => Piwik_Translate('UserSettings_ColumnBrowserFamily')),
-                                                                                                    'show_offset_information' => false,
-                                                                                                    'show_pagination_control' => false,
-                                                                                                    'default_view_type'       => 'graphPie',
-                                                                                               ));
-
-        $properties['UserSettings.getWideScreen'] = array_merge($basicUserSettingsProperties, array(
-                                                                                                   'translations'            => array('label' => Piwik_Translate('UserSettings_ColumnTypeOfScreen')),
-                                                                                                   'show_offset_information' => false,
-                                                                                                   'show_pagination_control' => false,
-                                                                                                   'title'                   => Piwik_Translate('UserSettings_ColumnTypeOfScreen'),
-                                                                                                   'relatedReports'          => $wideScreenDeviceTypeRelatedReports
-                                                                                              ));
-
-        $properties['UserSettings.getMobileVsDesktop'] = array_merge($basicUserSettingsProperties, array(
-                                                                                                        'translations'   => array('label' => Piwik_Translate('UserSettings_MobileVsDesktop')),
-                                                                                                        'title'          => Piwik_Translate('UserSettings_MobileVsDesktop'),
-                                                                                                        'relatedReports' => $wideScreenDeviceTypeRelatedReports
-                                                                                                   ));
-
-        $properties['UserSettings.getPlugin'] = array_merge($basicUserSettingsProperties, array(
-                                                                                               'translations'            => array(
-                                                                                                   'label'                => Piwik_Translate('UserSettings_ColumnPlugin'),
-                                                                                                   'nb_visits_percentage' =>
-                                                                                                   str_replace(' ', '&nbsp;', Piwik_Translate('General_ColumnPercentageVisits'))
-                                                                                               ),
-                                                                                               'show_offset_information' => false,
-                                                                                               'show_pagination_control' => false,
-                                                                                               'show_all_views_icons'    => false,
-                                                                                               'show_table_all_columns'  => false,
-                                                                                               'columns_to_display'      => array('label', 'nb_visits_percentage', 'nb_visits'),
-                                                                                               'filter_sort_column'      => 'nb_visits_percentage',
-                                                                                               'filter_sort_order'       => 'desc',
-                                                                                               'filter_limit'            => 10,
-                                                                                               'show_footer_message'     => Piwik_Translate('UserSettings_PluginDetectionDoesNotWorkInIE'),
-                                                                                          ));
-
-        $properties['UserSettings.getLanguage'] = array(
-            'translations'                => array('label' => Piwik_Translate('General_Language')),
-=======
         $properties['UserSettings.getResolution'] = $this->getDisplayPropertiesForGetResolution();
         $properties['UserSettings.getConfiguration'] = $this->getDisplayPropertiesForGetConfiguration();
         $properties['UserSettings.getOS'] = $this->getDisplayPropertiesForGetOS();
@@ -396,7 +299,6 @@
     {
         return array(
             'translations'  => array('label' => Piwik_Translate('General_Language')),
->>>>>>> 64ca5d54
             'filter_sort_column'          => 'nb_visits',
             'filter_sort_order'           => 'desc',
             'show_search'                 => false,
