--- conflicted
+++ resolved
@@ -36,100 +36,56 @@
     
     public function getResolution($fetch = false)
     {
-<<<<<<< HEAD
-        return ViewDataTable::render($this->pluginName, __FUNCTION__, $fetch);
-=======
         return Piwik_ViewDataTable::renderReport($this->pluginName, __FUNCTION__, $fetch);
->>>>>>> 13f657cc
     }
     
     public function getConfiguration($fetch = false)
     {
-<<<<<<< HEAD
-        return ViewDataTable::render($this->pluginName, __FUNCTION__, $fetch);
-=======
         return Piwik_ViewDataTable::renderReport($this->pluginName, __FUNCTION__, $fetch);
->>>>>>> 13f657cc
     }
 
     public function getOS($fetch = false)
     {
-<<<<<<< HEAD
-        return ViewDataTable::render($this->pluginName, __FUNCTION__, $fetch);
-=======
         return Piwik_ViewDataTable::renderReport($this->pluginName, __FUNCTION__, $fetch);
->>>>>>> 13f657cc
     }
 
     public function getOSFamily($fetch = false)
     {
-<<<<<<< HEAD
-        return ViewDataTable::render($this->pluginName, __FUNCTION__, $fetch);
-=======
         return Piwik_ViewDataTable::renderReport($this->pluginName, __FUNCTION__, $fetch);
->>>>>>> 13f657cc
     }
 
     public function getMobileVsDesktop($fetch = false)
     {
-<<<<<<< HEAD
-        return ViewDataTable::render($this->pluginName, __FUNCTION__, $fetch);
-=======
         return Piwik_ViewDataTable::renderReport($this->pluginName, __FUNCTION__, $fetch);
->>>>>>> 13f657cc
     }
 
     public function getBrowserVersion($fetch = false)
     {
-<<<<<<< HEAD
-        return ViewDataTable::render($this->pluginName, __FUNCTION__, $fetch);
-=======
         return Piwik_ViewDataTable::renderReport($this->pluginName, __FUNCTION__, $fetch);
->>>>>>> 13f657cc
     }
 
     public function getBrowser($fetch = false)
     {
-<<<<<<< HEAD
-        return ViewDataTable::render($this->pluginName, __FUNCTION__, $fetch);
-=======
         return Piwik_ViewDataTable::renderReport($this->pluginName, __FUNCTION__, $fetch);
->>>>>>> 13f657cc
     }
 
     public function getBrowserType($fetch = false)
     {
-<<<<<<< HEAD
-        return ViewDataTable::render($this->pluginName, __FUNCTION__, $fetch);
-=======
         return Piwik_ViewDataTable::renderReport($this->pluginName, __FUNCTION__, $fetch);
->>>>>>> 13f657cc
     }
 
     public function getWideScreen($fetch = false)
     {
-<<<<<<< HEAD
-        return ViewDataTable::render($this->pluginName, __FUNCTION__, $fetch);
-=======
         return Piwik_ViewDataTable::renderReport($this->pluginName, __FUNCTION__, $fetch);
->>>>>>> 13f657cc
     }
 
     public function getPlugin($fetch = false)
     {
-<<<<<<< HEAD
-        return ViewDataTable::render($this->pluginName, __FUNCTION__, $fetch);
-=======
         return Piwik_ViewDataTable::renderReport($this->pluginName, __FUNCTION__, $fetch);
->>>>>>> 13f657cc
     }
 
     public function getLanguage($fetch = false)
     {
-<<<<<<< HEAD
-        return ViewDataTable::render($this->pluginName, __FUNCTION__, $fetch);
-=======
         return Piwik_ViewDataTable::renderReport($this->pluginName, __FUNCTION__, $fetch);
->>>>>>> 13f657cc
     }
 }