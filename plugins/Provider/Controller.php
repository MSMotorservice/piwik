--- conflicted
+++ resolved
@@ -24,23 +24,6 @@
      */
     public function getProvider($fetch = false)
     {
-<<<<<<< HEAD
-        $view = ViewDataTable::factory();
-        $view->init($this->pluginName, __FUNCTION__, "Provider.getProvider");
-
-        $this->setPeriodVariablesView($view);
-        $column = 'nb_visits';
-        if ($view->period == 'day') {
-            $column = 'nb_uniq_visitors';
-        }
-        $view->setColumnsToDisplay(array('label', $column));
-        $view->setColumnTranslation('label', Piwik_Translate('Provider_ColumnProvider'));
-        $view->setSortedColumn($column);
-        $view->setLimit(5);
-        $this->setMetricsVariablesView($view);
-        return $this->renderView($view, $fetch);
-=======
         return Piwik_ViewDataTable::renderReport($this->pluginName, __FUNCTION__, $fetch);
->>>>>>> 13f657cc
     }
 }
