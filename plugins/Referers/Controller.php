<?php
/**
 * Piwik - Open source web analytics
 *
 * @link http://piwik.org
 * @license http://www.gnu.org/licenses/gpl-3.0.html GPL v3 or later
 *
 * @category Piwik_Plugins
 * @package Piwik_Referers
 */
use Piwik\API\Request;
use Piwik\Metrics;
use Piwik\Period\Range;
use Piwik\Piwik;
use Piwik\Common;
use Piwik\Controller;
use Piwik\ViewDataTable;
use Piwik\View;
use Piwik\Url;

/**
 *
 * @package Piwik_Referers
 */
class Piwik_Referers_Controller extends Controller
{
    public function index()
    {
        $view = new View('@Referers/index');

<<<<<<< HEAD
        $view->graphEvolutionReferers = $this->getEvolutionGraph(true, Common::REFERER_TYPE_DIRECT_ENTRY, array('nb_visits'));
        $view->nameGraphEvolutionReferers = 'ReferersgetEvolutionGraph';
=======
        $view->graphEvolutionReferers = $this->getEvolutionGraph(true, Piwik_Common::REFERER_TYPE_DIRECT_ENTRY, array('nb_visits'));
        $view->nameGraphEvolutionReferers = 'Referers.getEvolutionGraph';
>>>>>>> 13f657cc

        // building the referers summary report
        $view->dataTableRefererType = $this->getRefererType(true);

        $nameValues = $this->getReferersVisitorsByType();

        $totalVisits = array_sum($nameValues);
        foreach ($nameValues as $name => $value) {
            $view->$name = $value;

            // calculate percent of total, if there were any visits
            if ($value != 0
                && $totalVisits != 0
            ) {
                $percentName = $name . 'Percent';
                $view->$percentName = round(($value / $totalVisits) * 100, 0);
            }
        }

        // set distinct metrics
        $distinctMetrics = $this->getDistinctReferrersMetrics();
        foreach ($distinctMetrics as $name => $value) {
            $view->$name = $value;
        }

        // calculate evolution for visit metrics & distinct metrics
        list($lastPeriodDate, $ignore) = Range::getLastDate();
        if ($lastPeriodDate !== false) {
            $date = Common::getRequestVar('date');
            $period = Common::getRequestVar('period');

            $prettyDate = self::getPrettyDate($date, $period);
            $prettyLastPeriodDate = self::getPrettyDate($lastPeriodDate, $period);

            // visit metrics
            $previousValues = $this->getReferersVisitorsByType($lastPeriodDate);
            $this->addEvolutionPropertiesToView($view, $prettyDate, $nameValues, $prettyLastPeriodDate, $previousValues);

            // distinct metrics
            $previousValues = $this->getDistinctReferrersMetrics($lastPeriodDate);
            $this->addEvolutionPropertiesToView($view, $prettyDate, $distinctMetrics, $prettyLastPeriodDate, $previousValues);
        }

        // sparkline for the historical data of the above values
        $view->urlSparklineSearchEngines = $this->getReferrerUrlSparkline(Common::REFERER_TYPE_SEARCH_ENGINE);
        $view->urlSparklineDirectEntry = $this->getReferrerUrlSparkline(Common::REFERER_TYPE_DIRECT_ENTRY);
        $view->urlSparklineWebsites = $this->getReferrerUrlSparkline(Common::REFERER_TYPE_WEBSITE);
        $view->urlSparklineCampaigns = $this->getReferrerUrlSparkline(Common::REFERER_TYPE_CAMPAIGN);

        // sparklines for the evolution of the distinct keywords count/websites count/ etc
        $view->urlSparklineDistinctSearchEngines = $this->getUrlSparkline('getLastDistinctSearchEnginesGraph');
        $view->urlSparklineDistinctKeywords = $this->getUrlSparkline('getLastDistinctKeywordsGraph');
        $view->urlSparklineDistinctWebsites = $this->getUrlSparkline('getLastDistinctWebsitesGraph');
        $view->urlSparklineDistinctCampaigns = $this->getUrlSparkline('getLastDistinctCampaignsGraph');

        $view->totalVisits = $totalVisits;
        $view->referrersReportsByDimension = $this->getReferrersReportsByDimensionView($totalVisits);

        echo $view->render();
    }

    /**
     * Returns HTML for the Referrers Overview page that categorizes Referrer reports
     * & allows the user to switch between them.
     *
     * @param int $visits The number of visits for this period & site. If <= 0, the
     *                    reports are not shown, since they will have no data.
     * @return string The report viewer HTML.
     */
    private function getReferrersReportsByDimensionView($visits)
    {
        $result = '';

        // only display the reports by dimension view if there are visits
        if ($visits > 0) {
            $referrersReportsByDimension = new Piwik_View_ReportsByDimension();

            $referrersReportsByDimension->addReport(
                'Referers_ViewAllReferrers', 'Referers_WidgetGetAll', 'Referers.getAll');

            $byTypeCategory = Piwik_Translate('Referers_ViewReferrersBy', Piwik_Translate('Live_GoalType'));
            $referrersReportsByDimension->addReport(
                $byTypeCategory, 'Referers_WidgetKeywords', 'Referers.getKeywords');
            $referrersReportsByDimension->addReport($byTypeCategory, 'SitesManager_Sites', 'Referers.getWebsites');
            $referrersReportsByDimension->addReport($byTypeCategory, 'Referers_Campaigns', 'Referers.getCampaigns');

            $bySourceCategory = Piwik_Translate('Referers_ViewReferrersBy', Piwik_Translate('General_Source'));
            $referrersReportsByDimension->addReport($bySourceCategory, 'Referers_Socials', 'Referers.getSocials');
            $referrersReportsByDimension->addReport(
                $bySourceCategory, 'Referers_SearchEngines', 'Referers.getSearchEngines');

            $result = $referrersReportsByDimension->render();
        }

        return $result;
    }

    public function getSearchEnginesAndKeywords()
    {
        $view = new View('@Referers/getSearchEnginesAndKeywords');
        $view->searchEngines = $this->getSearchEngines(true);
        $view->keywords = $this->getKeywords(true);
        echo $view->render();
    }

    public function getRefererType($fetch = false)
    {
<<<<<<< HEAD
        $view = ViewDataTable::factory('tableAllColumns');
        $view->init($this->pluginName,
            __FUNCTION__,
            'Referers.getRefererType',
            'getRefererType'
        );
        $view->disableSearchBox();
        $view->disableOffsetInformationAndPaginationControls();
        $view->disableExcludeLowPopulation();
        $view->disableSubTableWhenShowGoals();
        $view->enableShowGoals();
        $view->setLimit(10);
        $view->setColumnsToDisplay(array('label', 'nb_visits'));

        $idSubtable = Common::getRequestVar('idSubtable', false);
        $labelColumnTitle = Piwik_Translate('Referers_ColumnRefererType');
        if ($idSubtable !== false) {
            switch ($idSubtable) {
                case Common::REFERER_TYPE_SEARCH_ENGINE:
                    $labelColumnTitle = Piwik_Translate('Referers_ColumnSearchEngine');
                    break;
                case Common::REFERER_TYPE_WEBSITE:
                    $labelColumnTitle = Piwik_Translate('Referers_ColumnWebsite');
                    break;
                case Common::REFERER_TYPE_CAMPAIGN:
                    $labelColumnTitle = Piwik_Translate('Referers_ColumnCampaign');
                    break;
                default:
                    break;
            }
        }
        $view->setColumnTranslation('label', $labelColumnTitle);

        $this->setMetricsVariablesView($view);
        return $this->renderView($view, $fetch);
=======
        return Piwik_ViewDataTable::renderReport($this->pluginName, __FUNCTION__, $fetch);
>>>>>>> 13f657cc
    }

    /**
     * Returns or echo's a report that shows all search keyword, website and campaign
     * referrer information in one report.
     *
     * @param bool $fetch True if the report HTML should be returned. If false, the
     *                    report is echo'd and nothing is returned.
     * @return string The report HTML or nothing if $fetch is set to false.
     */
    public function getAll($fetch = false)
    {
<<<<<<< HEAD
        $view = ViewDataTable::factory();
        $view->init($this->pluginName, __FUNCTION__, 'Referers.getAll');
        $view->disableExcludeLowPopulation();
        $view->setColumnTranslation('label', Piwik_Translate('Referers_Referrer'));
        $view->setColumnsToDisplay(array('label', 'nb_visits'));
        $view->enableShowGoals();
        $view->setLimit(20);
        $view->setCustomParameter('disable_row_actions', '1');

        $setGetAllHtmlPrefix = array($this, 'setGetAllHtmlPrefix');
        $view->queueFilter(
            'MetadataCallbackAddMetadata', array('referrer_type', 'html_label_prefix', $setGetAllHtmlPrefix));

        $view->setMetricsVariablesView($view);

        return $this->renderView($view, $fetch);
=======
        return Piwik_ViewDataTable::renderReport($this->pluginName, __FUNCTION__, $fetch);
>>>>>>> 13f657cc
    }

    public function getKeywords($fetch = false)
    {
<<<<<<< HEAD
        // get singular label for referrer type
        $indexTranslation = '';
        switch ($referrerType) {
            case Common::REFERER_TYPE_DIRECT_ENTRY:
                $indexTranslation = 'Referers_DirectEntry';
                break;
            case Common::REFERER_TYPE_SEARCH_ENGINE:
                $indexTranslation = 'Referers_ColumnKeyword';
                break;
            case Common::REFERER_TYPE_WEBSITE:
                $indexTranslation = 'Referers_ColumnWebsite';
                break;
            case Common::REFERER_TYPE_CAMPAIGN:
                $indexTranslation = 'Referers_ColumnCampaign';
                break;
            default:
                // case of newsletter, partners, before Piwik 0.2.25
                $indexTranslation = 'General_Others';
                break;
        }

        $label = strtolower(Piwik_Translate($indexTranslation));

        // return html that displays it as grey & italic
        return '<span style="color:#999"><em>(' . $label . ')</em></span>';
    }

    function getKeywords($fetch = false)
    {
        $view = ViewDataTable::factory();
        $view->init($this->pluginName, __FUNCTION__,
            'Referers.getKeywords',
            'getSearchEnginesFromKeywordId'
        );
        $view->disableExcludeLowPopulation();
        $view->setColumnTranslation('label', Piwik_Translate('Referers_ColumnKeyword'));
        $view->enableShowGoals();
        $view->setLimit(25);
        $view->disableSubTableWhenShowGoals();

        $this->setMetricsVariablesView($view);

        return $this->renderView($view, $fetch);
=======
        return Piwik_ViewDataTable::renderReport($this->pluginName, __FUNCTION__, $fetch);
>>>>>>> 13f657cc
    }

    public function getSearchEnginesFromKeywordId($fetch = false)
    {
<<<<<<< HEAD
        $view = ViewDataTable::factory();
        $view->init($this->pluginName, __FUNCTION__,
            'Referers.getSearchEnginesFromKeywordId'
        );
        $view->disableSearchBox();
        $view->disableExcludeLowPopulation();
        $view->setColumnsToDisplay(array('label', 'nb_visits'));
        $view->setColumnTranslation('label', Piwik_Translate('Referers_ColumnSearchEngine'));
        return $this->renderView($view, $fetch);
=======
        return Piwik_ViewDataTable::renderReport($this->pluginName, __FUNCTION__, $fetch);
>>>>>>> 13f657cc
    }

    public function getSearchEngines($fetch = false)
    {
<<<<<<< HEAD
        $view = ViewDataTable::factory();
        $view->init($this->pluginName, __FUNCTION__,
            'Referers.getSearchEngines',
            'getKeywordsFromSearchEngineId'
        );
        $view->disableSearchBox();
        $view->disableExcludeLowPopulation();
        $view->enableShowGoals();
        $view->setLimit(25);
        $view->disableSubTableWhenShowGoals();
        $view->setColumnTranslation('label', Piwik_Translate('Referers_ColumnSearchEngine'));

        $this->setMetricsVariablesView($view);

        return $this->renderView($view, $fetch);
=======
        return Piwik_ViewDataTable::renderReport($this->pluginName, __FUNCTION__, $fetch);
>>>>>>> 13f657cc
    }

    public function getKeywordsFromSearchEngineId($fetch = false)
    {
<<<<<<< HEAD
        $view = ViewDataTable::factory();
        $view->init($this->pluginName, __FUNCTION__,
            'Referers.getKeywordsFromSearchEngineId'
        );
        $view->disableSearchBox();
        $view->disableExcludeLowPopulation();
        $view->setColumnsToDisplay(array('label', 'nb_visits'));
        $view->setColumnTranslation('label', Piwik_Translate('Referers_ColumnKeyword'));
        return $this->renderView($view, $fetch);
=======
        return Piwik_ViewDataTable::renderReport($this->pluginName, __FUNCTION__, $fetch);
>>>>>>> 13f657cc
    }

    public function indexWebsites($fetch = false)
    {
        $view = new View('@Referers/indexWebsites');
        $view->websites = $this->getWebsites(true);
        $view->socials = $this->getSocials(true);
        if ($fetch) {
            return $view->render();
        } else {
            echo $view->render();
        }
    }

    public function getWebsites($fetch = false)
    {
<<<<<<< HEAD
        $view = ViewDataTable::factory();
        $view->init($this->pluginName, __FUNCTION__,
            'Referers.getWebsites',
            'getUrlsFromWebsiteId'
        );
        $view->disableExcludeLowPopulation();
        $view->enableShowGoals();
        $view->setLimit(25);
        $view->disableSubTableWhenShowGoals();
        $view->setColumnTranslation('label', Piwik_Translate('Referers_ColumnWebsite'));

        $this->setMetricsVariablesView($view);

        return $this->renderView($view, $fetch);
=======
        return Piwik_ViewDataTable::renderReport($this->pluginName, __FUNCTION__, $fetch);
>>>>>>> 13f657cc
    }

    public function getSocials($fetch = false)
    {
<<<<<<< HEAD
        $view = ViewDataTable::factory('graphPie');
        $view->init($this->pluginName, __FUNCTION__, 'Referers.getSocials', 'getUrlsForSocial');
        $view->disableExcludeLowPopulation();
        $view->setLimit(10);
        $view->enableShowGoals();
        $view->disableSubTableWhenShowGoals();
        $view->setColumnTranslation('label', Piwik_Translate('Referers_ColumnSocial'));

        if (empty($_REQUEST['widget'])) {
            $view->setFooterMessage(Piwik_Translate('Referers_SocialFooterMessage'));
        }

        $this->setMetricsVariablesView($view);

        return $this->renderView($view, $fetch);
=======
        return Piwik_ViewDataTable::renderReport($this->pluginName, __FUNCTION__, $fetch);
>>>>>>> 13f657cc
    }

    public function getUrlsForSocial($fetch = false)
    {
<<<<<<< HEAD
        $view = ViewDataTable::factory();
        $view->init($this->pluginName, __FUNCTION__, 'Referers.getUrlsForSocial');
        $view->disableExcludeLowPopulation();
        $view->setLimit(10);
        $view->enableShowGoals();
        $view->setColumnTranslation('label', Piwik_Translate('Referers_ColumnWebsitePage'));

        $this->setMetricsVariablesView($view);

        return $this->renderView($view, $fetch);
=======
        return Piwik_ViewDataTable::renderReport($this->pluginName, __FUNCTION__, $fetch);
>>>>>>> 13f657cc
    }

    public function indexCampaigns($fetch = false)
    {
        return View::singleReport(
            Piwik_Translate('Referers_Campaigns'),
            $this->getCampaigns(true), $fetch);
    }

    public function getCampaigns($fetch = false)
    {
<<<<<<< HEAD
        $view = ViewDataTable::factory();
        $view->init($this->pluginName, __FUNCTION__,
            'Referers.getCampaigns',
            'getKeywordsFromCampaignId'
        );
        $view->disableExcludeLowPopulation();
        $view->enableShowGoals();
        $view->setLimit(25);
        $view->setColumnsToDisplay(array('label', 'nb_visits'));
        $view->setColumnTranslation('label', Piwik_Translate('Referers_ColumnCampaign'));

        $help = Piwik_Translate('Referers_CampaignFooterHelp', array('<a target="_blank" href="http://piwik.org/docs/tracking-campaigns/">',
                                                                     '</a> - <a target="_blank" href="http://piwik.org/docs/tracking-campaigns/url-builder/">',
                                                                     '</a>'
                                                               ));
        $view->setFooterMessage($help);
        $this->setMetricsVariablesView($view);
        return $this->renderView($view, $fetch);
=======
        return Piwik_ViewDataTable::renderReport($this->pluginName, __FUNCTION__, $fetch);
>>>>>>> 13f657cc
    }

    public function getKeywordsFromCampaignId($fetch = false)
    {
<<<<<<< HEAD
        $view = ViewDataTable::factory();
        $view->init($this->pluginName, __FUNCTION__,
            'Referers.getKeywordsFromCampaignId'
        );

        $view->disableSearchBox();
        $view->disableExcludeLowPopulation();
        $view->setColumnsToDisplay(array('label', 'nb_visits'));
        $view->setColumnTranslation('label', Piwik_Translate('Referers_ColumnKeyword'));

        return $this->renderView($view, $fetch);
=======
        return Piwik_ViewDataTable::renderReport($this->pluginName, __FUNCTION__, $fetch);
>>>>>>> 13f657cc
    }

    public function getUrlsFromWebsiteId($fetch = false)
    {
<<<<<<< HEAD
        $view = ViewDataTable::factory();
        $view->init($this->pluginName, __FUNCTION__,
            'Referers.getUrlsFromWebsiteId'
        );
        $view->disableSearchBox();
        $view->disableExcludeLowPopulation();
        $view->setColumnsToDisplay(array('label', 'nb_visits'));
        $view->setColumnTranslation('label', Piwik_Translate('Referers_ColumnWebsitePage'));
        $view->setTooltipMetadataName('url');
        return $this->renderView($view, $fetch);
=======
        return Piwik_ViewDataTable::renderReport($this->pluginName, __FUNCTION__, $fetch);
>>>>>>> 13f657cc
    }

    protected function getReferersVisitorsByType($date = false)
    {
        if ($date === false) {
            $date = Common::getRequestVar('date', false);
        }

        // we disable the queued filters because here we want to get the visits coming from search engines
        // if the filters were applied we would have to look up for a label looking like "Search Engines"
        // which is not good when we have translations
        $dataTableReferersType = Request::processRequest(
            "Referers.getRefererType", array('disable_queued_filters' => '1', 'date' => $date));

        $nameToColumnId = array(
            'visitorsFromSearchEngines' => Common::REFERER_TYPE_SEARCH_ENGINE,
            'visitorsFromDirectEntry'   => Common::REFERER_TYPE_DIRECT_ENTRY,
            'visitorsFromWebsites'      => Common::REFERER_TYPE_WEBSITE,
            'visitorsFromCampaigns'     => Common::REFERER_TYPE_CAMPAIGN,
        );
        $return = array();
        foreach ($nameToColumnId as $nameVar => $columnId) {
            $value = 0;
            $row = $dataTableReferersType->getRowFromLabel($columnId);
            if ($row !== false) {
                $value = $row->getColumn(Metrics::INDEX_NB_VISITS);
            }
            $return[$nameVar] = $value;
        }
        return $return;
    }

    protected $referrerTypeToLabel = array(
        Common::REFERER_TYPE_DIRECT_ENTRY  => 'Referers_DirectEntry',
        Common::REFERER_TYPE_SEARCH_ENGINE => 'Referers_SearchEngines',
        Common::REFERER_TYPE_WEBSITE       => 'Referers_Websites',
        Common::REFERER_TYPE_CAMPAIGN      => 'Referers_Campaigns',
    );

    public function getEvolutionGraph($fetch = false, $typeReferer = false, array $columns = array())
    {
        $view = $this->getLastUnitGraph($this->pluginName, __FUNCTION__, 'Referers.getRefererType');

        $view->addTotalRow();

        // configure displayed columns
        if (empty($columns)) {
            $columns = Common::getRequestVar('columns');
            $columns = Piwik::getArrayFromApiParameter($columns);
        }
        $columns = !is_array($columns) ? array($columns) : $columns;
        $view->setColumnsToDisplay($columns);

        // configure selectable columns
        if (Common::getRequestVar('period', false) == 'day') {
            $selectable = array('nb_visits', 'nb_uniq_visitors', 'nb_actions');
        } else {
            $selectable = array('nb_visits', 'nb_actions');
        }
        $view->setSelectableColumns($selectable);

        // configure displayed rows
        $visibleRows = Common::getRequestVar('rows', false);
        if ($visibleRows !== false) {
            // this happens when the row picker has been used
            $visibleRows = Piwik::getArrayFromApiParameter($visibleRows);

            // typeReferer is redundant if rows are defined, so make sure it's not used
            $view->setCustomParameter('typeReferer', false);
        } else {
            // use $typeReferer as default
            if ($typeReferer === false) {
                $typeReferer = Common::getRequestVar('typeReferer', false);
            }
            $label = self::getTranslatedReferrerTypeLabel($typeReferer);
            $total = Piwik_Translate('General_Total');
            $visibleRows = array($label, $total);
            $view->setRequestParametersToModify(array('rows' => $label . ',' . $total));
        }
        $view->addRowPicker($visibleRows);

        $view->setReportDocumentation(Piwik_Translate('Referers_EvolutionDocumentation') . '<br />'
            . Piwik_Translate('General_BrokenDownReportDocumentation') . '<br />'
            . Piwik_Translate('Referers_EvolutionDocumentationMoreInfo', '&quot;' . Piwik_Translate('Referers_DetailsByRefererType') . '&quot;'));

        return $this->renderView($view, $fetch);
    }

    function getLastDistinctSearchEnginesGraph($fetch = false)
    {
        $view = $this->getLastUnitGraph($this->pluginName, __FUNCTION__, "Referers.getNumberOfDistinctSearchEngines");
        $view->setColumnTranslation('Referers_distinctSearchEngines', ucfirst(Piwik_Translate('Referers_DistinctSearchEngines')));
        $view->setColumnsToDisplay(array('Referers_distinctSearchEngines'));
        return $this->renderView($view, $fetch);
    }

    function getLastDistinctKeywordsGraph($fetch = false)
    {
        $view = $this->getLastUnitGraph($this->pluginName, __FUNCTION__, "Referers.getNumberOfDistinctKeywords");
        $view->setColumnTranslation('Referers_distinctKeywords', ucfirst(Piwik_Translate('Referers_DistinctKeywords')));
        $view->setColumnsToDisplay(array('Referers_distinctKeywords'));
        return $this->renderView($view, $fetch);
    }

    function getLastDistinctWebsitesGraph($fetch = false)
    {
        $view = $this->getLastUnitGraph($this->pluginName, __FUNCTION__, "Referers.getNumberOfDistinctWebsites");
        $view->setColumnTranslation('Referers_distinctWebsites', ucfirst(Piwik_Translate('Referers_DistinctWebsites')));
        $view->setColumnsToDisplay(array('Referers_distinctWebsites'));
        return $this->renderView($view, $fetch);
    }

    function getLastDistinctCampaignsGraph($fetch = false)
    {
        $view = $this->getLastUnitGraph($this->pluginName, __FUNCTION__, "Referers.getNumberOfDistinctCampaigns");
        $view->setColumnTranslation('Referers_distinctCampaigns', ucfirst(Piwik_Translate('Referers_DistinctCampaigns')));
        $view->setColumnsToDisplay(array('Referers_distinctCampaigns'));
        return $this->renderView($view, $fetch);
    }

    function getKeywordsForPage()
    {
        Piwik::checkUserHasViewAccess($this->idSite);

        $requestUrl = '&date=previous1'
            . '&period=week'
            . '&idSite=' . $this->idSite;

        $topPageUrlRequest = $requestUrl
            . '&method=Actions.getPageUrls'
            . '&filter_limit=50'
            . '&format=original';
        $request = new Request($topPageUrlRequest);
        $request = $request->process();
        $tables = $request->getArray();

        $topPageUrl = false;
        $first = key($tables);
        if (!empty($first)) {
            $topPageUrls = $tables[$first];
            $topPageUrls = $topPageUrls->getRowsMetadata('url');
            $tmpTopPageUrls = array_values($topPageUrls);
            $topPageUrl = current($tmpTopPageUrls);
        }
        if (empty($topPageUrl)) {
            $topPageUrl = $this->site->getMainUrl();
        }
        $url = $topPageUrl;

        // HTML
        $api = Url::getCurrentUrlWithoutFileName()
            . '?module=API&method=Referers.getKeywordsForPageUrl'
            . '&format=php'
            . '&filter_limit=10'
            . '&token_auth=' . Piwik::getCurrentUserTokenAuth();

        $api .= $requestUrl;
        $code = '
// This function will call the API to get best keyword for current URL.
// Then it writes the list of best keywords in a HTML list
function DisplayTopKeywords($url = "")
{
	// Do not spend more than 1 second fetching the data
	@ini_set("default_socket_timeout", $timeout = 1);
	// Get the Keywords data
	$url = empty($url) ? "http://". $_SERVER["HTTP_HOST"] . $_SERVER["REQUEST_URI"] : $url;
	$api = "' . $api . '&url=" . urlencode($url);
	$keywords = @unserialize(file_get_contents($api));
	if($keywords === false || isset($keywords["result"])) {
		// DEBUG ONLY: uncomment for troubleshooting an empty output (the URL output reveals the token_auth)
		// echo "Error while fetching the <a href=\'$api\'>Top Keywords from Piwik</a>";
		return;
	}

	// Display the list in HTML
	$url = htmlspecialchars($url, ENT_QUOTES);
	$output = "<h2>Top Keywords for <a href=\'$url\'>$url</a></h2><ul>";
	foreach($keywords as $keyword) {
		$output .= "<li>". $keyword[0]. "</li>";
	}
	if(empty($keywords)) { $output .= "Nothing yet..."; }
	$output .= "</ul>";
	echo $output;
}
';

        $jsonRequest = str_replace('format=php', 'format=json', $api);
        echo "<p>This widget is designed to work in your website directly.
		This widget makes it easy to use Piwik to <i>automatically display the list of Top Keywords</i>, for each of your website Page URLs.</p>
		<p>
		<b>Example API URL</b> - For example if you would like to get the top 10 keywords, used last week, to land on the page <a target='_blank' href='$topPageUrl'>$topPageUrl</a>,
		in format JSON: you would dynamically fetch the data using <a target='_blank' href='$jsonRequest&url=" . urlencode($topPageUrl) . "'>this API request URL</a>. Make sure you encode the 'url' parameter in the URL.</p>
		
		<p><b>PHP Function ready to use!</b> - If you use PHP on your website, we have prepared a small code snippet that you can copy paste in your Website PHP files. You can then simply call the function <code>DisplayTopKeywords();</code> anywhere in your template, at the bottom of the content or in your blog sidebar.
		If you run this code in your page $topPageUrl, it would output the following:";

        echo "<div style='width:400px;margin-left:20px;padding:10px;border:1px solid black;'>";
        function DisplayTopKeywords($url = "", $api)
        {
            // Do not spend more than 1 second fetching the data
            @ini_set("default_socket_timeout", $timeout = 1);
            // Get the Keywords data
            $url = empty($url) ? "http://" . $_SERVER["HTTP_HOST"] . $_SERVER["REQUEST_URI"] : $url;
            $api = $api . "&url=" . urlencode($url);
            $keywords = @unserialize(file_get_contents($api));
            if ($keywords === false || isset($keywords["result"])) {
                // DEBUG ONLY: uncomment for troubleshooting an empty output (the URL output reveals the token_auth)
                //echo "Error while fetching the <a href=\'".$api."\'>Top Keywords from Piwik</a>";
                return;
            }

            // Display the list in HTML
            $url = htmlspecialchars($url, ENT_QUOTES);
            $output = "<h2>Top Keywords for <a href=\'$url\'>$url</a></h2><ul>";
            foreach ($keywords as $keyword) {
                $output .= "<li>" . $keyword[0] . "</li>";
            }
            if (empty($keywords)) {
                $output .= "Nothing yet...";
            }
            $output .= "</ul>";
            echo $output;
        }

        DisplayTopKeywords($topPageUrl, $api);

        echo "</div><br/>
		<p>Here is the PHP function that you can paste in your pages:</P>
		<textarea cols=60 rows=8>&lt;?php\n" . htmlspecialchars($code) . "\n DisplayTopKeywords();</textarea>
		";

        echo "
		<p><b>Notes</b>: You can for example edit the code to to make the Top search keywords link to your Website search result pages.
		<br/>On medium to large traffic websites, we recommend to cache this data, as to minimize the performance impact of calling the Piwik API on each page view.
		</p>
		";

    }

    /**
     * Returns the i18n-ized label for a referrer type.
     *
     * @param int $typeReferrer The referrer type. Referrer types are defined in Common class.
     * @return string The i18n-ized label.
     */
    public static function getTranslatedReferrerTypeLabel($typeReferrer)
    {
        $label = Piwik_getRefererTypeLabel($typeReferrer);
        return Piwik_Translate($label);
    }

    /**
     * Returns the URL for the sparkline of visits with a specific referrer type.
     *
     * @param int $referrerType The referrer type. Referrer types are defined in Common class.
     * @return string The URL that can be used to get a sparkline image.
     */
    private function getReferrerUrlSparkline($referrerType)
    {
        $totalRow = Piwik_Translate('General_Total');
        return $this->getUrlSparkline(
            'getEvolutionGraph',
            array('columns'     => array('nb_visits'),
                  'rows'        => array(self::getTranslatedReferrerTypeLabel($referrerType), $totalRow),
                  'typeReferer' => $referrerType)
        );
    }

    /**
     * Returns an array containing the number of distinct referrers for each
     * referrer type.
     *
     * @param bool|string $date The date to use when getting metrics. If false, the
     *                           date query param is used.
     * @return array The metrics.
     */
    private function getDistinctReferrersMetrics($date = false)
    {
        $propertyToAccessorMapping = array(
            'numberDistinctSearchEngines' => 'getNumberOfDistinctSearchEngines',
            'numberDistinctKeywords'      => 'getNumberOfDistinctKeywords',
            'numberDistinctWebsites'      => 'getNumberOfDistinctWebsites',
            'numberDistinctWebsitesUrls'  => 'getNumberOfDistinctWebsitesUrls',
            'numberDistinctCampaigns'     => 'getNumberOfDistinctCampaigns',
        );

        $result = array();
        foreach ($propertyToAccessorMapping as $property => $method) {
            $result[$property] = $this->getNumericValue('Referers.' . $method, $date);
        }
        return $result;
    }

    /**
     * Utility method that calculates evolution values for a set of current & past values
     * and sets properties on a View w/ HTML that displays the evolution percents.
     *
     * @param View $view The view to set properties on.
     * @param string $date The date of the current values.
     * @param array $currentValues Array mapping view property names w/ present values.
     * @param string $lastPeriodDate The date of the period in the past.
     * @param array $previousValues Array mapping view property names w/ past values. Keys
     *                              in this array should be the same as keys in $currentValues.
     */
    private function addEvolutionPropertiesToView($view, $date, $currentValues, $lastPeriodDate, $previousValues)
    {
        foreach ($previousValues as $name => $pastValue) {
            $currentValue = $currentValues[$name];
            $evolutionName = $name . 'Evolution';

            $view->$evolutionName = $this->getEvolutionHtml($date, $currentValue, $lastPeriodDate, $pastValue);
        }
    }
}<|MERGE_RESOLUTION|>--- conflicted
+++ resolved
@@ -28,13 +28,8 @@
     {
         $view = new View('@Referers/index');
 
-<<<<<<< HEAD
         $view->graphEvolutionReferers = $this->getEvolutionGraph(true, Common::REFERER_TYPE_DIRECT_ENTRY, array('nb_visits'));
-        $view->nameGraphEvolutionReferers = 'ReferersgetEvolutionGraph';
-=======
-        $view->graphEvolutionReferers = $this->getEvolutionGraph(true, Piwik_Common::REFERER_TYPE_DIRECT_ENTRY, array('nb_visits'));
         $view->nameGraphEvolutionReferers = 'Referers.getEvolutionGraph';
->>>>>>> 13f657cc
 
         // building the referers summary report
         $view->dataTableRefererType = $this->getRefererType(true);
@@ -142,45 +137,7 @@
 
     public function getRefererType($fetch = false)
     {
-<<<<<<< HEAD
-        $view = ViewDataTable::factory('tableAllColumns');
-        $view->init($this->pluginName,
-            __FUNCTION__,
-            'Referers.getRefererType',
-            'getRefererType'
-        );
-        $view->disableSearchBox();
-        $view->disableOffsetInformationAndPaginationControls();
-        $view->disableExcludeLowPopulation();
-        $view->disableSubTableWhenShowGoals();
-        $view->enableShowGoals();
-        $view->setLimit(10);
-        $view->setColumnsToDisplay(array('label', 'nb_visits'));
-
-        $idSubtable = Common::getRequestVar('idSubtable', false);
-        $labelColumnTitle = Piwik_Translate('Referers_ColumnRefererType');
-        if ($idSubtable !== false) {
-            switch ($idSubtable) {
-                case Common::REFERER_TYPE_SEARCH_ENGINE:
-                    $labelColumnTitle = Piwik_Translate('Referers_ColumnSearchEngine');
-                    break;
-                case Common::REFERER_TYPE_WEBSITE:
-                    $labelColumnTitle = Piwik_Translate('Referers_ColumnWebsite');
-                    break;
-                case Common::REFERER_TYPE_CAMPAIGN:
-                    $labelColumnTitle = Piwik_Translate('Referers_ColumnCampaign');
-                    break;
-                default:
-                    break;
-            }
-        }
-        $view->setColumnTranslation('label', $labelColumnTitle);
-
-        $this->setMetricsVariablesView($view);
-        return $this->renderView($view, $fetch);
-=======
-        return Piwik_ViewDataTable::renderReport($this->pluginName, __FUNCTION__, $fetch);
->>>>>>> 13f657cc
+        return Piwik_ViewDataTable::renderReport($this->pluginName, __FUNCTION__, $fetch);
     }
 
     /**
@@ -193,139 +150,32 @@
      */
     public function getAll($fetch = false)
     {
-<<<<<<< HEAD
-        $view = ViewDataTable::factory();
-        $view->init($this->pluginName, __FUNCTION__, 'Referers.getAll');
-        $view->disableExcludeLowPopulation();
-        $view->setColumnTranslation('label', Piwik_Translate('Referers_Referrer'));
-        $view->setColumnsToDisplay(array('label', 'nb_visits'));
-        $view->enableShowGoals();
-        $view->setLimit(20);
-        $view->setCustomParameter('disable_row_actions', '1');
-
-        $setGetAllHtmlPrefix = array($this, 'setGetAllHtmlPrefix');
-        $view->queueFilter(
-            'MetadataCallbackAddMetadata', array('referrer_type', 'html_label_prefix', $setGetAllHtmlPrefix));
-
-        $view->setMetricsVariablesView($view);
-
-        return $this->renderView($view, $fetch);
-=======
-        return Piwik_ViewDataTable::renderReport($this->pluginName, __FUNCTION__, $fetch);
->>>>>>> 13f657cc
+        return Piwik_ViewDataTable::renderReport($this->pluginName, __FUNCTION__, $fetch);
     }
 
     public function getKeywords($fetch = false)
     {
-<<<<<<< HEAD
-        // get singular label for referrer type
-        $indexTranslation = '';
-        switch ($referrerType) {
-            case Common::REFERER_TYPE_DIRECT_ENTRY:
-                $indexTranslation = 'Referers_DirectEntry';
-                break;
-            case Common::REFERER_TYPE_SEARCH_ENGINE:
-                $indexTranslation = 'Referers_ColumnKeyword';
-                break;
-            case Common::REFERER_TYPE_WEBSITE:
-                $indexTranslation = 'Referers_ColumnWebsite';
-                break;
-            case Common::REFERER_TYPE_CAMPAIGN:
-                $indexTranslation = 'Referers_ColumnCampaign';
-                break;
-            default:
-                // case of newsletter, partners, before Piwik 0.2.25
-                $indexTranslation = 'General_Others';
-                break;
-        }
-
-        $label = strtolower(Piwik_Translate($indexTranslation));
-
-        // return html that displays it as grey & italic
-        return '<span style="color:#999"><em>(' . $label . ')</em></span>';
-    }
-
-    function getKeywords($fetch = false)
-    {
-        $view = ViewDataTable::factory();
-        $view->init($this->pluginName, __FUNCTION__,
-            'Referers.getKeywords',
-            'getSearchEnginesFromKeywordId'
-        );
-        $view->disableExcludeLowPopulation();
-        $view->setColumnTranslation('label', Piwik_Translate('Referers_ColumnKeyword'));
-        $view->enableShowGoals();
-        $view->setLimit(25);
-        $view->disableSubTableWhenShowGoals();
-
-        $this->setMetricsVariablesView($view);
-
-        return $this->renderView($view, $fetch);
-=======
-        return Piwik_ViewDataTable::renderReport($this->pluginName, __FUNCTION__, $fetch);
->>>>>>> 13f657cc
+        return Piwik_ViewDataTable::renderReport($this->pluginName, __FUNCTION__, $fetch);
     }
 
     public function getSearchEnginesFromKeywordId($fetch = false)
     {
-<<<<<<< HEAD
-        $view = ViewDataTable::factory();
-        $view->init($this->pluginName, __FUNCTION__,
-            'Referers.getSearchEnginesFromKeywordId'
-        );
-        $view->disableSearchBox();
-        $view->disableExcludeLowPopulation();
-        $view->setColumnsToDisplay(array('label', 'nb_visits'));
-        $view->setColumnTranslation('label', Piwik_Translate('Referers_ColumnSearchEngine'));
-        return $this->renderView($view, $fetch);
-=======
-        return Piwik_ViewDataTable::renderReport($this->pluginName, __FUNCTION__, $fetch);
->>>>>>> 13f657cc
+        return Piwik_ViewDataTable::renderReport($this->pluginName, __FUNCTION__, $fetch);
     }
 
     public function getSearchEngines($fetch = false)
     {
-<<<<<<< HEAD
-        $view = ViewDataTable::factory();
-        $view->init($this->pluginName, __FUNCTION__,
-            'Referers.getSearchEngines',
-            'getKeywordsFromSearchEngineId'
-        );
-        $view->disableSearchBox();
-        $view->disableExcludeLowPopulation();
-        $view->enableShowGoals();
-        $view->setLimit(25);
-        $view->disableSubTableWhenShowGoals();
-        $view->setColumnTranslation('label', Piwik_Translate('Referers_ColumnSearchEngine'));
-
-        $this->setMetricsVariablesView($view);
-
-        return $this->renderView($view, $fetch);
-=======
-        return Piwik_ViewDataTable::renderReport($this->pluginName, __FUNCTION__, $fetch);
->>>>>>> 13f657cc
+        return Piwik_ViewDataTable::renderReport($this->pluginName, __FUNCTION__, $fetch);
     }
 
     public function getKeywordsFromSearchEngineId($fetch = false)
     {
-<<<<<<< HEAD
-        $view = ViewDataTable::factory();
-        $view->init($this->pluginName, __FUNCTION__,
-            'Referers.getKeywordsFromSearchEngineId'
-        );
-        $view->disableSearchBox();
-        $view->disableExcludeLowPopulation();
-        $view->setColumnsToDisplay(array('label', 'nb_visits'));
-        $view->setColumnTranslation('label', Piwik_Translate('Referers_ColumnKeyword'));
-        return $this->renderView($view, $fetch);
-=======
-        return Piwik_ViewDataTable::renderReport($this->pluginName, __FUNCTION__, $fetch);
->>>>>>> 13f657cc
+        return Piwik_ViewDataTable::renderReport($this->pluginName, __FUNCTION__, $fetch);
     }
 
     public function indexWebsites($fetch = false)
     {
-        $view = new View('@Referers/indexWebsites');
+        $view = new Piwik_View('@Referers/indexWebsites');
         $view->websites = $this->getWebsites(true);
         $view->socials = $this->getSocials(true);
         if ($fetch) {
@@ -337,65 +187,17 @@
 
     public function getWebsites($fetch = false)
     {
-<<<<<<< HEAD
-        $view = ViewDataTable::factory();
-        $view->init($this->pluginName, __FUNCTION__,
-            'Referers.getWebsites',
-            'getUrlsFromWebsiteId'
-        );
-        $view->disableExcludeLowPopulation();
-        $view->enableShowGoals();
-        $view->setLimit(25);
-        $view->disableSubTableWhenShowGoals();
-        $view->setColumnTranslation('label', Piwik_Translate('Referers_ColumnWebsite'));
-
-        $this->setMetricsVariablesView($view);
-
-        return $this->renderView($view, $fetch);
-=======
-        return Piwik_ViewDataTable::renderReport($this->pluginName, __FUNCTION__, $fetch);
->>>>>>> 13f657cc
+        return Piwik_ViewDataTable::renderReport($this->pluginName, __FUNCTION__, $fetch);
     }
 
     public function getSocials($fetch = false)
     {
-<<<<<<< HEAD
-        $view = ViewDataTable::factory('graphPie');
-        $view->init($this->pluginName, __FUNCTION__, 'Referers.getSocials', 'getUrlsForSocial');
-        $view->disableExcludeLowPopulation();
-        $view->setLimit(10);
-        $view->enableShowGoals();
-        $view->disableSubTableWhenShowGoals();
-        $view->setColumnTranslation('label', Piwik_Translate('Referers_ColumnSocial'));
-
-        if (empty($_REQUEST['widget'])) {
-            $view->setFooterMessage(Piwik_Translate('Referers_SocialFooterMessage'));
-        }
-
-        $this->setMetricsVariablesView($view);
-
-        return $this->renderView($view, $fetch);
-=======
-        return Piwik_ViewDataTable::renderReport($this->pluginName, __FUNCTION__, $fetch);
->>>>>>> 13f657cc
+        return Piwik_ViewDataTable::renderReport($this->pluginName, __FUNCTION__, $fetch);
     }
 
     public function getUrlsForSocial($fetch = false)
     {
-<<<<<<< HEAD
-        $view = ViewDataTable::factory();
-        $view->init($this->pluginName, __FUNCTION__, 'Referers.getUrlsForSocial');
-        $view->disableExcludeLowPopulation();
-        $view->setLimit(10);
-        $view->enableShowGoals();
-        $view->setColumnTranslation('label', Piwik_Translate('Referers_ColumnWebsitePage'));
-
-        $this->setMetricsVariablesView($view);
-
-        return $this->renderView($view, $fetch);
-=======
-        return Piwik_ViewDataTable::renderReport($this->pluginName, __FUNCTION__, $fetch);
->>>>>>> 13f657cc
+        return Piwik_ViewDataTable::renderReport($this->pluginName, __FUNCTION__, $fetch);
     }
 
     public function indexCampaigns($fetch = false)
@@ -407,65 +209,17 @@
 
     public function getCampaigns($fetch = false)
     {
-<<<<<<< HEAD
-        $view = ViewDataTable::factory();
-        $view->init($this->pluginName, __FUNCTION__,
-            'Referers.getCampaigns',
-            'getKeywordsFromCampaignId'
-        );
-        $view->disableExcludeLowPopulation();
-        $view->enableShowGoals();
-        $view->setLimit(25);
-        $view->setColumnsToDisplay(array('label', 'nb_visits'));
-        $view->setColumnTranslation('label', Piwik_Translate('Referers_ColumnCampaign'));
-
-        $help = Piwik_Translate('Referers_CampaignFooterHelp', array('<a target="_blank" href="http://piwik.org/docs/tracking-campaigns/">',
-                                                                     '</a> - <a target="_blank" href="http://piwik.org/docs/tracking-campaigns/url-builder/">',
-                                                                     '</a>'
-                                                               ));
-        $view->setFooterMessage($help);
-        $this->setMetricsVariablesView($view);
-        return $this->renderView($view, $fetch);
-=======
-        return Piwik_ViewDataTable::renderReport($this->pluginName, __FUNCTION__, $fetch);
->>>>>>> 13f657cc
+        return Piwik_ViewDataTable::renderReport($this->pluginName, __FUNCTION__, $fetch);
     }
 
     public function getKeywordsFromCampaignId($fetch = false)
     {
-<<<<<<< HEAD
-        $view = ViewDataTable::factory();
-        $view->init($this->pluginName, __FUNCTION__,
-            'Referers.getKeywordsFromCampaignId'
-        );
-
-        $view->disableSearchBox();
-        $view->disableExcludeLowPopulation();
-        $view->setColumnsToDisplay(array('label', 'nb_visits'));
-        $view->setColumnTranslation('label', Piwik_Translate('Referers_ColumnKeyword'));
-
-        return $this->renderView($view, $fetch);
-=======
-        return Piwik_ViewDataTable::renderReport($this->pluginName, __FUNCTION__, $fetch);
->>>>>>> 13f657cc
+        return Piwik_ViewDataTable::renderReport($this->pluginName, __FUNCTION__, $fetch);
     }
 
     public function getUrlsFromWebsiteId($fetch = false)
     {
-<<<<<<< HEAD
-        $view = ViewDataTable::factory();
-        $view->init($this->pluginName, __FUNCTION__,
-            'Referers.getUrlsFromWebsiteId'
-        );
-        $view->disableSearchBox();
-        $view->disableExcludeLowPopulation();
-        $view->setColumnsToDisplay(array('label', 'nb_visits'));
-        $view->setColumnTranslation('label', Piwik_Translate('Referers_ColumnWebsitePage'));
-        $view->setTooltipMetadataName('url');
-        return $this->renderView($view, $fetch);
-=======
-        return Piwik_ViewDataTable::renderReport($this->pluginName, __FUNCTION__, $fetch);
->>>>>>> 13f657cc
+        return Piwik_ViewDataTable::renderReport($this->pluginName, __FUNCTION__, $fetch);
     }
 
     protected function getReferersVisitorsByType($date = false)
