--- conflicted
+++ resolved
@@ -21,16 +21,12 @@
 		$view = Piwik_View::factory($template);
 		$this->setGeneralVariablesView($view);
 
-		// layout was JSON.stringified
-		$layout = html_entity_decode($this->getLayout());
-		$layout = str_replace("\\\"", "\"", $layout);
-
-		if(!empty($layout)
-			&& strstr($layout, '[[') == false) {
-			$layout = "'$layout'";
+		$view->availableWidgets = json_encode(Piwik_GetWidgetsList());
+		$layout = $this->getLayout();
+		if(empty($layout)) {
+			$layout = $this->getDefaultLayout();
 		}
 		$view->layout = $layout;
-		$view->availableWidgets = json_encode(Piwik_GetWidgetsList());
 		return $view;
 	}
 	
@@ -56,7 +52,7 @@
 	protected function saveLayoutForUser( $login, $idDashboard, $layout)
 	{
 		$paramsBind = array($login, $idDashboard, $layout, $layout);
-		Piwik_Query('INSERT INTO '.Piwik::prefixTable('user_dashboard') .
+		Piwik_Query('INSERT INTO '.Piwik_Common::prefixTable('user_dashboard') .
 					' (login, iddashboard, layout)
 						VALUES (?,?,?)
 					ON DUPLICATE KEY UPDATE layout=?',
@@ -74,7 +70,7 @@
 	protected function getLayoutForUser( $login, $idDashboard)
 	{
 		$paramsBind = array($login, $idDashboard);
-		$return = Piwik_FetchAll('SELECT layout FROM '.Piwik::prefixTable('user_dashboard') .
+		$return = Piwik_FetchAll('SELECT layout FROM '.Piwik_Common::prefixTable('user_dashboard') .
 					' WHERE login = ? AND iddashboard = ?', $paramsBind);
 		if(count($return) == 0)
 		{
@@ -90,14 +86,14 @@
 	 */
 	public function saveLayout()
 	{
+		$this->checkTokenInUrl();
 		$layout = Piwik_Common::getRequestVar('layout');
 		$idDashboard = Piwik_Common::getRequestVar('idDashboard', 1, 'int' );
 		$currentUser = Piwik::getCurrentUserLogin();
-
 		if($currentUser == 'anonymous')
 		{
 			$session = new Zend_Session_Namespace("Piwik_Dashboard");
-			$session->idDashboard = $layout;
+			$session->dashboardLayout = $layout;
 		}
 		else
 		{
@@ -119,18 +115,14 @@
 		{
 			$session = new Zend_Session_Namespace("Piwik_Dashboard");
 
-			if(!isset($session->idDashboard))
+			if(!isset($session->dashboardLayout))
 			{
 				return false;
 			}
-			return $session->idDashboard;
+			$layout = $session->dashboardLayout;
 		}
 		else
 		{
-<<<<<<< HEAD
-			return $this->getLayoutForUser($currentUser,$idDashboard);
-		}		
-=======
 			$layout = $this->getLayoutForUser($currentUser,$idDashboard);
 		}
 	
@@ -201,7 +193,6 @@
     	]';
 		$defaultLayout = $this->removeDisabledPluginFromLayout($defaultLayout);
 		return $defaultLayout;
->>>>>>> c98ea06f
 	}
 }
 
