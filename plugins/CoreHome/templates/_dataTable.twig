--- conflicted
+++ resolved
@@ -21,37 +21,7 @@
                 {% endif %}
                 </div>
             {% else %}
-<<<<<<< HEAD
-                <table cellspacing="0" class="dataTable">
-                    {% include "@CoreHome/_dataTableHead.twig" %}
-
-                    <tbody>
-                    {% for rowId, row in dataTable.getRows() %}
-                        {%- set rowHasSubtable = row.getIdSubDataTable() and javascriptVariablesToSet.controllerActionCalledWhenRequestSubTable is not null -%}
-                        {%- set shouldHighlightRow = rowId == summaryRowId and properties.highlight_summary_row -%}
-                        
-                        {# display this row if it doesn't have a subtable or if we don't replace the row with the subtable #}
-                        {% if not rowHasSubtable or not properties.show_expanded|default(false) or not properties.replace_row_with_subtable|default(false) %}
-                        <tr {% if rowHasSubtable %}id="{{ row.getIdSubDataTable() }}"{% endif %}
-                            class="{{ row.getMetadata('css_class') }} {% if rowHasSubtable %}subDataTable{% endif %}{% if shouldHighlightRow %} highlight{% endif %}">
-                            {% for column in dataTableColumns %}
-                                <td>
-                                    {% include "@CoreHome/_dataTableCell.twig" with properties %}
-                                </td>
-                            {% endfor %}
-                        </tr>
-                        {% endif %}
-                        
-                        {# display subtable if present and showing expanded datatable #}
-                        {% if properties.show_expanded|default(false) and rowHasSubtable %}
-                            {% include properties.subtable_template with {'dataTable': row.getSubtable()} %}
-                        {% endif %}
-                    {% endfor %}
-                    </tbody>
-                </table>
-=======
                 {{ visualization.render(dataTable, properties)|raw }}
->>>>>>> 13f657cc
             {% endif %}
 
             {% if properties.show_footer %}
