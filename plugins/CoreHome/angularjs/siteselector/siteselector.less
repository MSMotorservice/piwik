

/*sites_autocomplete*/
.sites_autocomplete {
  position: absolute;
  font-size: 12px;
  display: inline-block;
  height: 30px; /* Hack to not push the dashboard widget below */
}

.sites_selector_in_dashboard {
  margin-top:10px;
}
.top_bar_sites_selector {
  float: right
}

.top_bar_sites_selector > label {
  display: inline-block;
  padding: 7px 0 6px 0;
  float: left;
  font-size: 12px;
}

.top_bar_sites_selector > .sites_autocomplete {
  position: static;
  padding-left: 12px;
}

.autocompleteMatched {
  color: #5256BE;
  font-weight: bold;
}

.sites_autocomplete .custom_select {
  float: left;
  position: relative;
  z-index: 19;
  background: #fff url(plugins/Morpheus/images/sites_selection.png) repeat-x 0 0;
  border: 1px solid #d4d4d4;
  color: #255792;
  border-radius: 4px;
  cursor: pointer;
  min-width: 165px;
  padding: 5px 6px 4px;
}

.sites_autocomplete .custom_select_main_link {
  display: block;
  text-decoration: none;
  background: none;
  cursor: default;
  height: 1.4em;
  padding-top: 9px;
  padding-bottom: 9px;
}

.sites_autocomplete .custom_select_ul_list li a,
.sites_autocomplete .custom_select_all a,
.sites_autocomplete .custom_select_main_link > span {
  display: inline-block;
  max-width: 140px;
  white-space: nowrap;
  overflow: hidden;
  text-overflow: ellipsis;
  padding: 0 20px 0 4px;
}

.sites_autocomplete--dropdown .custom_select_main_link:not(.loading):before {
  content: " \25BC";
  position: absolute;
  right: 0;
  font-size: 0.8em;
  margin-top: 0.2em;
  color: @theme-color-text-light;
  margin-top: 9px;
}

.sites_autocomplete--dropdown .custom_select_main_link {
  cursor: pointer;
  position: relative;
}

.sites_autocomplete .custom_select_main_link.loading {
<<<<<<< HEAD
  background: url(plugins/Morpheus/images/loading-blue.gif) no-repeat right 3px;
=======
  background: url(plugins/Zeitgeist/images/loading-blue.gif) no-repeat right 9px;
>>>>>>> 24a45dee
}

.sites_autocomplete .custom_select_ul_list,
.sites_autocomplete ul.ui-autocomplete {
  position: relative;
  list-style: none;
  line-height: 18px;
  padding: 0 0 15px 0;
}

.sites_autocomplete .custom_select_ul_list li a,
.sites_autocomplete .custom_select_all a {
  line-height: 18px;
  height: auto;
  display: block;
  text-decoration: none;
}

.sites_autocomplete .custom_select_ul_list li a:hover,
.sites_autocomplete .custom_select_all a:hover {
  background: #ebeae6;
}

.sites_autocomplete .custom_select_all a {
  text-decoration: none;
  margin: 0 0 5px 0;
}

.sites_autocomplete .custom_select_search {
  margin: 0 0 0 4px;
  height: 26px;
  display: block;
  white-space: nowrap;
  background: url(plugins/Morpheus/images/search_bg.png) no-repeat 0 0;
}

.sites_autocomplete .custom_select_search .inp {
  vertical-align: top;
  width: 114px;
  padding: 2px 6px;
  border: 0;
  background: transparent;
  font-size: 10px;
  color: #454545;

}
.sites_autocomplete {
  width: 165px;
}

.sites_autocomplete .custom_select_search .but {
  vertical-align: top;
  font-size: 10px;
  border: 0;
  background: transparent;
  width: 21px;
  height: 17px;
  overflow: hidden;
  opacity: 0;
  cursor: pointer;
}

.sites_selector_container>.sites_autocomplete {
  padding-left: 12px;
}

.custom_selector_container .ui-menu-item,
.custom_selector_container .ui-menu-item a {
  float:none;position:static
}

.custom_select_search .reset {
  position: relative; top: 4px; left: -44px; cursor: pointer;
}

.custom_select_block {
  overflow: hidden;
  max-width: inherit;
  visibility: visible;
  padding-bottom: 7px;
}

.custom_select_block_show {
  height: auto;
  overflow: visible;
  max-width:inherit;
}

.sites_selector_container {
  padding-top: 5px;
}

.siteSelect a {
  white-space: normal;
  text-align: left;
}<|MERGE_RESOLUTION|>--- conflicted
+++ resolved
@@ -50,9 +50,7 @@
   text-decoration: none;
   background: none;
   cursor: default;
-  height: 1.4em;
-  padding-top: 9px;
-  padding-bottom: 9px;
+  height:1.4em;
 }
 
 .sites_autocomplete .custom_select_ul_list li a,
@@ -82,11 +80,7 @@
 }
 
 .sites_autocomplete .custom_select_main_link.loading {
-<<<<<<< HEAD
-  background: url(plugins/Morpheus/images/loading-blue.gif) no-repeat right 3px;
-=======
-  background: url(plugins/Zeitgeist/images/loading-blue.gif) no-repeat right 9px;
->>>>>>> 24a45dee
+  background: url(plugins/Morpheus/images/loading-blue.gif) no-repeat right 9px;
 }
 
 .sites_autocomplete .custom_select_ul_list,
