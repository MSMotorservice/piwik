--- conflicted
+++ resolved
@@ -4,18 +4,9 @@
  * Used by tests/PHPUnit/Integration/ImportLogsTest.php and tests/PHPUnit/Integration/UITest.php
  */
 
-<<<<<<< HEAD
-use Piwik\FrontController;
-use Piwik\Tracker;
-
-$GLOBALS['PIWIK_CONFIG_TEST_ENVIRONMENT'] = true;
-$GLOBALS['PIWIK_ACCESS_IS_SUPERUSER'] = true;
-$GLOBALS['PIWIK_ACCESS_SUPERUSER_LOGIN'] = 'superUserLogin';
-=======
 // make sure the test environment is loaded
 require realpath(dirname(__FILE__)) . "/../../../tests/PHPUnit/TestingEnvironment.php";
 Piwik_TestingEnvironment::addHooks();
->>>>>>> 13f657cc
 
 // Wrapping the request inside ob_start() calls to ensure that the Test
 // calling us waits for the full request to process before unblocking
