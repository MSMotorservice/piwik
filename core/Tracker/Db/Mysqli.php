<?php
/**
 * Piwik - free/libre analytics platform
 *
 * @link http://piwik.org
 * @license http://www.gnu.org/licenses/gpl-3.0.html GPL v3 or later
 *
 */
namespace Piwik\Tracker\Db;

use Exception;
use Piwik\Tracker\Db;

/**
 * mysqli wrapper
 *
 */
class Mysqli extends Db
{
    protected $connection = null;
    protected $host;
    protected $port;
    protected $socket;
    protected $dbname;
    protected $username;
    protected $password;
    protected $charset;
    protected $activeTransaction = false;

    /**
     * Builds the DB object
     *
     * @param array $dbInfo
     * @param string $driverName
     */
    public function __construct($dbInfo, $driverName = 'mysql')
    {
        if (isset($dbInfo['unix_socket']) && $dbInfo['unix_socket'][0] == '/') {
            $this->host = null;
            $this->port = null;
            $this->socket = $dbInfo['unix_socket'];
        } else if ($dbInfo['port'][0] == '/') {
            $this->host = null;
            $this->port = null;
            $this->socket = $dbInfo['port'];
        } else {
            $this->host = $dbInfo['host'];
            $this->port = (int)$dbInfo['port'];
            $this->socket = null;
        }
        $this->dbname = $dbInfo['dbname'];
        $this->username = $dbInfo['username'];
        $this->password = $dbInfo['password'];
        $this->charset = isset($dbInfo['charset']) ? $dbInfo['charset'] : null;
    }

    /**
     * Destructor
     */
    public function __destruct()
    {
        $this->connection = null;
    }

    /**
     * Connects to the DB
     *
     * @throws Exception|DbException  if there was an error connecting the DB
     */
    public function connect()
    {
        if (self::$profiling) {
            $timer = $this->initProfiler();
        }

        $this->connection = mysqli_init();

        // Make sure MySQL returns all matched rows on update queries including
        // rows that actually didn't have to be updated because the values didn't
        // change. This matches common behaviour among other database systems.
        // See #6296 why this is important in tracker
        $flags = MYSQLI_CLIENT_FOUND_ROWS;
        mysqli_real_connect($this->connection, $this->host, $this->username, $this->password, $this->dbname, $this->port, $this->socket, $flags);
<<<<<<< HEAD

       // $this->connection = mysqli_connect($this->host, $this->username, $this->password, $this->dbname, $this->port, $this->socket);
=======
>>>>>>> ed559382
        if (!$this->connection || mysqli_connect_errno()) {
            throw new DbException("Connect failed: " . mysqli_connect_error());
        }

        if ($this->charset && !mysqli_set_charset($this->connection, $this->charset)) {
            throw new DbException("Set Charset failed: " . mysqli_error($this->connection));
        }

        $this->password = '';

        if (self::$profiling && isset($timer)) {
            $this->recordQueryProfile('connect', $timer);
        }
    }

    /**
     * Disconnects from the server
     */
    public function disconnect()
    {
        mysqli_close($this->connection);
        $this->connection = null;
    }

    /**
     * Returns an array containing all the rows of a query result, using optional bound parameters.
     *
     * @see query()
     *
     * @param string $query Query
     * @param array $parameters Parameters to bind
     * @return array
     * @throws Exception|DbException if an exception occured
     */
    public function fetchAll($query, $parameters = array())
    {
        try {
            if (self::$profiling) {
                $timer = $this->initProfiler();
            }

            $rows = array();
            $query = $this->prepare($query, $parameters);
            $rs = mysqli_query($this->connection, $query);
            if (is_bool($rs)) {
                throw new DbException('fetchAll() failed: ' . mysqli_error($this->connection) . ' : ' . $query);
            }

            while ($row = mysqli_fetch_array($rs, MYSQLI_ASSOC)) {
                $rows[] = $row;
            }
            mysqli_free_result($rs);

            if (self::$profiling && isset($timer)) {
                $this->recordQueryProfile($query, $timer);
            }
            return $rows;
        } catch (Exception $e) {
            throw new DbException("Error query: " . $e->getMessage());
        }
    }

    /**
     * Returns the first row of a query result, using optional bound parameters.
     *
     * @see query()
     *
     * @param string $query Query
     * @param array $parameters Parameters to bind
     *
     * @return array
     *
     * @throws DbException if an exception occurred
     */
    public function fetch($query, $parameters = array())
    {
        try {
            if (self::$profiling) {
                $timer = $this->initProfiler();
            }

            $query = $this->prepare($query, $parameters);
            $rs = mysqli_query($this->connection, $query);
            if (is_bool($rs)) {
                throw new DbException('fetch() failed: ' . mysqli_error($this->connection) . ' : ' . $query);
            }

            $row = mysqli_fetch_array($rs, MYSQLI_ASSOC);
            mysqli_free_result($rs);

            if (self::$profiling && isset($timer)) {
                $this->recordQueryProfile($query, $timer);
            }
            return $row;
        } catch (Exception $e) {
            throw new DbException("Error query: " . $e->getMessage());
        }
    }

    /**
     * Executes a query, using optional bound parameters.
     *
     * @param string $query Query
     * @param array|string $parameters Parameters to bind array('idsite'=> 1)
     *
     * @return bool|resource  false if failed
     * @throws DbException  if an exception occurred
     */
    public function query($query, $parameters = array())
    {
        if (is_null($this->connection)) {
            return false;
        }

        try {
            if (self::$profiling) {
                $timer = $this->initProfiler();
            }

            $query = $this->prepare($query, $parameters);
            $result = mysqli_query($this->connection, $query);
            if (!is_bool($result)) {
                mysqli_free_result($result);
            }

            if (self::$profiling && isset($timer)) {
                $this->recordQueryProfile($query, $timer);
            }
            return $result;
        } catch (Exception $e) {
            throw new DbException("Error query: " . $e->getMessage() . "
                                In query: $query
                                Parameters: " . var_export($parameters, true));
        }
    }

    /**
     * Returns the last inserted ID in the DB
     *
     * @return int
     */
    public function lastInsertId()
    {
        return mysqli_insert_id($this->connection);
    }

    /**
     * Input is a prepared SQL statement and parameters
     * Returns the SQL statement
     *
     * @param string $query
     * @param array $parameters
     * @return string
     */
    private function prepare($query, $parameters)
    {
        if (!$parameters) {
            $parameters = array();
        } else if (!is_array($parameters)) {
            $parameters = array($parameters);
        }

        $this->paramNb = 0;
        $this->params = & $parameters;
        $query = preg_replace_callback('/\?/', array($this, 'replaceParam'), $query);

        return $query;
    }

    public function replaceParam($match)
    {
        $param = & $this->params[$this->paramNb];
        $this->paramNb++;

        if ($param === null) {
            return 'NULL';
        } else {
            return "'" . addslashes($param) . "'";
        }
    }

    /**
     * Test error number
     *
     * @param Exception $e
     * @param string $errno
     * @return bool
     */
    public function isErrNo($e, $errno)
    {
        return mysqli_errno($this->connection) == $errno;
    }

    /**
     * Return number of affected rows in last query
     *
     * @param mixed $queryResult Result from query()
     * @return int
     */
    public function rowCount($queryResult)
    {
        return mysqli_affected_rows($this->connection);
    }

    /**
     * Start Transaction
     * @return string TransactionID
     */
    public function beginTransaction()
    {
        if (!$this->activeTransaction === false ) {
            return;
        }

        if ( $this->connection->autocommit(false) ) {
            $this->activeTransaction = uniqid();
            return $this->activeTransaction;
        }
    }

    /**
     * Commit Transaction
     * @param $xid
     * @throws DbException
     * @internal param TransactionID $string from beginTransaction
     */
    public function commit($xid)
    {
        if ($this->activeTransaction !=  $xid || $this->activeTransaction === false  ) {

            return;
        }
        $this->activeTransaction = false;

        if (!$this->connection->commit() ) {
            throw new DbException("Commit failed");
        }
        $this->connection->autocommit(true);
    }

    /**
     * Rollback Transaction
     * @param $xid
     * @throws DbException
     * @internal param TransactionID $string from beginTransaction
     */
    public function rollBack($xid)
    {
        if ($this->activeTransaction !=  $xid || $this->activeTransaction === false  ) {
            return;
        }
        $this->activeTransaction = false;

        if (!$this->connection->rollback() ) {
            throw new DbException("Rollback failed");
        }
        $this->connection->autocommit(true);
    }
}<|MERGE_RESOLUTION|>--- conflicted
+++ resolved
@@ -81,11 +81,6 @@
         // See #6296 why this is important in tracker
         $flags = MYSQLI_CLIENT_FOUND_ROWS;
         mysqli_real_connect($this->connection, $this->host, $this->username, $this->password, $this->dbname, $this->port, $this->socket, $flags);
-<<<<<<< HEAD
-
-       // $this->connection = mysqli_connect($this->host, $this->username, $this->password, $this->dbname, $this->port, $this->socket);
-=======
->>>>>>> ed559382
         if (!$this->connection || mysqli_connect_errno()) {
             throw new DbException("Connect failed: " . mysqli_connect_error());
         }
@@ -217,8 +212,8 @@
             return $result;
         } catch (Exception $e) {
             throw new DbException("Error query: " . $e->getMessage() . "
-                                In query: $query
-                                Parameters: " . var_export($parameters, true));
+                                   In query: $query
+                                   Parameters: " . var_export($parameters, true));
         }
     }
 
