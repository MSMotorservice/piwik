--- conflicted
+++ resolved
@@ -499,41 +499,6 @@
      */
     public function queryEcommerceItems($dimension)
     {
-<<<<<<< HEAD
-        $select = array(
-            "name as label",
-            self::getSqlRevenue('SUM(quantity * price)') . " as `" . Metrics::INDEX_ECOMMERCE_ITEM_REVENUE . "`",
-            self::getSqlRevenue('SUM(quantity)') . " as `" . Metrics::INDEX_ECOMMERCE_ITEM_QUANTITY . "`",
-            self::getSqlRevenue('SUM(price)') . " as `" . Metrics::INDEX_ECOMMERCE_ITEM_PRICE . "`",
-            "count(distinct idorder) as `" . Metrics::INDEX_ECOMMERCE_ORDERS . "`",
-            "count(log_conversion_item.idvisit) as `" . Metrics::INDEX_NB_VISITS . "`",
-            "case idorder when '0' then " . GoalManager::IDGOAL_CART . " else " . GoalManager::IDGOAL_ORDER . " end as ecommerceType"
-        );
-
-        $from = array(
-            "log_conversion_item",
-            array(
-                "table" => "log_action",
-                "joinOn" => sprintf("log_conversion_item.%s = log_action.idaction", $field)
-            ),
-            array(
-                "table" => "log_visit",
-                "joinOn" => "log_conversion_item.idvisit = log_visit.idvisit"
-            )
-        );
-        $where = " server_time >= ? AND server_time <= ? AND log_conversion_item.idsite = ? AND deleted = 0";
-        $groupBy = sprintf("ecommerceType, %s", $field);
-
-        $query = $this->generateQuery(
-            implode(", ", $select),
-            $from,
-            $where,
-            $groupBy,
-            false
-        );
-
-        return $this->getDb()->query($query['sql'], $query['bind']);
-=======
         $query = "SELECT
 						name as label,
 						" . self::getSqlRevenue('SUM(quantity * price)') . " as `" . Metrics::INDEX_ECOMMERCE_ITEM_REVENUE . "`,
@@ -553,10 +518,41 @@
 				ORDER BY null";
         // Segment not supported yet
         // $query = $this->query($select, $from, $where, $groupBy, $orderBy);
+        $select = array(
+            "name as label",
+            self::getSqlRevenue('SUM(quantity * price)') . " as `" . Metrics::INDEX_ECOMMERCE_ITEM_REVENUE . "`",
+            self::getSqlRevenue('SUM(quantity)') . " as `" . Metrics::INDEX_ECOMMERCE_ITEM_QUANTITY . "`",
+            self::getSqlRevenue('SUM(price)') . " as `" . Metrics::INDEX_ECOMMERCE_ITEM_PRICE . "`",
+            "count(distinct idorder) as `" . Metrics::INDEX_ECOMMERCE_ORDERS . "`",
+            "count(log_conversion_item.idvisit) as `" . Metrics::INDEX_NB_VISITS . "`",
+            "case idorder when '0' then " . GoalManager::IDGOAL_CART . " else " . GoalManager::IDGOAL_ORDER . " end as ecommerceType"
+        );
 
         $bind = $this->getBindDatetimeSite();
         return $this->getDb()->query($query, $bind);
->>>>>>> 162994d3
+        $from = array(
+            "log_conversion_item",
+            array(
+                "table" => "log_action",
+                "joinOn" => sprintf("log_conversion_item.%s = log_action.idaction", $field)
+            ),
+            array(
+                "table" => "log_visit",
+                "joinOn" => "log_conversion_item.idvisit = log_visit.idvisit"
+            )
+        );
+        $where = " server_time >= ? AND server_time <= ? AND log_conversion_item.idsite = ? AND deleted = 0";
+        $groupBy = sprintf("ecommerceType, %s", $field);
+
+        $query = $this->generateQuery(
+            implode(", ", $select),
+            $from,
+            $where,
+            $groupBy,
+            false
+        );
+
+        return $this->getDb()->query($query['sql'], $query['bind']);
     }
 
     /**
