<?php
/**
 * Piwik - Open source web analytics
 *
 * @link http://piwik.org
 * @license http://www.gnu.org/licenses/gpl-3.0.html GPL v3 or later
 *
 * @category Piwik
 * @package Piwik_ReportRenderer
 */


/**
 *
 * @package Piwik_ReportRenderer
 */
class Piwik_ReportRenderer_Html extends Piwik_ReportRenderer
{
    const IMAGE_GRAPH_WIDTH = 700;
    const IMAGE_GRAPH_HEIGHT = 200;

    const REPORT_TITLE_TEXT_SIZE = 11;
    const REPORT_TABLE_HEADER_TEXT_SIZE = 11;
    const REPORT_TABLE_ROW_TEXT_SIZE = 11;
    const REPORT_BACK_TO_TOP_TEXT_SIZE = 9;

    const HTML_CONTENT_TYPE = 'text/html';
    const HTML_FILE_EXTENSION = 'html';

    protected $renderImageInline = false;

    private $rendering = "";

    public function setLocale($locale)
    {
        //Nothing to do
    }

    /**
     * Currently only used for HTML reports.
     * When sent by mail, images are attached to the mail: renderImageInline = false
     * When downloaded, images are included base64 encoded in the report body: renderImageInline = true
     *
     * @param boolean $renderImageInline
     */
    public function setRenderImageInline($renderImageInline)
    {
        $this->renderImageInline = $renderImageInline;
    }

    public function sendToDisk($filename)
    {
        $this->epilogue();

        return Piwik_ReportRenderer::writeFile($filename, self::HTML_FILE_EXTENSION, $this->rendering);
    }

    public function sendToBrowserDownload($filename)
    {
        $this->epilogue();

        Piwik_ReportRenderer::sendToBrowser($filename, self::HTML_FILE_EXTENSION, self::HTML_CONTENT_TYPE, $this->rendering);
    }

    public function sendToBrowserInline($filename)
    {
        $this->epilogue();

        Piwik_ReportRenderer::inlineToBrowser(self::HTML_CONTENT_TYPE, $this->rendering);
    }

    public function getRenderedReport()
    {
        $this->epilogue();

        return $this->rendering;
    }

    private function epilogue()
    {
        $view = new Piwik_View('@CoreHome/html_report_footer');
        $this->rendering .= $view->render();
    }

    public function renderFrontPage($reportTitle, $prettyDate, $description, $reportMetadata, $segment)
    {
        $frontPageView = new Piwik_View('@CoreHome/html_report_header');
        $this->assignCommonParameters($frontPageView);

        // todo rename 'websiteName' to 'reportTitle' once branch twig is merged
        $frontPageView->assign("websiteName", $reportTitle);
        $frontPageView->assign("prettyDate", $prettyDate);
        $frontPageView->assign("description", $description);
        $frontPageView->assign("reportMetadata", $reportMetadata);

<<<<<<< HEAD
        $this->rendering .= $frontPageView->render();
=======
        // segment
        $displaySegment = ($segment != null);
        $smarty->assign("displaySegment", $displaySegment);
        if ($displaySegment) {
            $smarty->assign("segmentName", $segment['name']);
        }

        $this->rendering .= $smarty->fetch(self::prefixTemplatePath("html_report_header.tpl"));
>>>>>>> e2e51762
    }

    private function assignCommonParameters(Piwik_View $view)
    {
        $view->assign("reportTitleTextColor", Piwik_ReportRenderer::REPORT_TITLE_TEXT_COLOR);
        $view->assign("reportTitleTextSize", self::REPORT_TITLE_TEXT_SIZE);
        $view->assign("reportTextColor", Piwik_ReportRenderer::REPORT_TEXT_COLOR);
        $view->assign("tableHeaderBgColor", Piwik_ReportRenderer::TABLE_HEADER_BG_COLOR);
        $view->assign("tableHeaderTextColor", Piwik_ReportRenderer::TABLE_HEADER_TEXT_COLOR);
        $view->assign("tableCellBorderColor", Piwik_ReportRenderer::TABLE_CELL_BORDER_COLOR);
        $view->assign("tableBgColor", Piwik_ReportRenderer::TABLE_BG_COLOR);
        $view->assign("reportTableHeaderTextSize", self::REPORT_TABLE_HEADER_TEXT_SIZE);
        $view->assign("reportTableRowTextSize", self::REPORT_TABLE_ROW_TEXT_SIZE);
        $view->assign("reportBackToTopTextSize", self::REPORT_BACK_TO_TOP_TEXT_SIZE);
        $view->assign("currentPath", Piwik::getPiwikUrl());
        $view->assign("logoHeader", Piwik_API_API::getInstance()->getHeaderLogoUrl());
    }

    public function renderReport($processedReport)
    {
        $reportView = new Piwik_View('@CoreHome/html_report_body');
        $this->assignCommonParameters($reportView);

        $reportMetadata = $processedReport['metadata'];
        $reportData = $processedReport['reportData'];
        $columns = $processedReport['columns'];
        list($reportData, $columns) = self::processTableFormat($reportMetadata, $reportData, $columns);

        $reportView->assign("reportName", $reportMetadata['name']);
        $reportView->assign("reportId", $reportMetadata['uniqueId']);
        $reportView->assign("reportColumns", $columns);
        $reportView->assign("reportRows", $reportData->getRows());
        $reportView->assign("reportRowsMetadata", $processedReport['reportMetadata']->getRows());
        $reportView->assign("displayTable", $processedReport['displayTable']);

        $displayGraph = $processedReport['displayGraph'];
        $evolutionGraph = $processedReport['evolutionGraph'];
        $reportView->assign("displayGraph", $displayGraph);

        if ($displayGraph) {
            $reportView->assign("graphWidth", self::IMAGE_GRAPH_WIDTH);
            $reportView->assign("graphHeight", self::IMAGE_GRAPH_HEIGHT);
            $reportView->assign("renderImageInline", $this->renderImageInline);

            if ($this->renderImageInline) {
<<<<<<< HEAD
                $staticGraph = parent::getStaticGraph($reportMetadata, self::IMAGE_GRAPH_WIDTH, self::IMAGE_GRAPH_HEIGHT, $evolutionGraph);
                $reportView->assign("generatedImageGraph", base64_encode($staticGraph));
=======
                $staticGraph = parent::getStaticGraph(
                    $reportMetadata,
                    self::IMAGE_GRAPH_WIDTH,
                    self::IMAGE_GRAPH_HEIGHT,
                    $evolutionGraph,
                    $processedReport['segment']
                );
                $smarty->assign("generatedImageGraph", base64_encode($staticGraph));
>>>>>>> e2e51762
                unset($generatedImageGraph);
            }
        }

        $this->rendering .= $reportView->render();
    }
}<|MERGE_RESOLUTION|>--- conflicted
+++ resolved
@@ -93,18 +93,14 @@
         $frontPageView->assign("description", $description);
         $frontPageView->assign("reportMetadata", $reportMetadata);
 
-<<<<<<< HEAD
-        $this->rendering .= $frontPageView->render();
-=======
         // segment
         $displaySegment = ($segment != null);
-        $smarty->assign("displaySegment", $displaySegment);
+        $frontPageView->assign("displaySegment", $displaySegment);
         if ($displaySegment) {
-            $smarty->assign("segmentName", $segment['name']);
+            $frontPageView->assign("segmentName", $segment['name']);
         }
 
-        $this->rendering .= $smarty->fetch(self::prefixTemplatePath("html_report_header.tpl"));
->>>>>>> e2e51762
+        $this->rendering .= $frontPageView->render();
     }
 
     private function assignCommonParameters(Piwik_View $view)
@@ -150,10 +146,6 @@
             $reportView->assign("renderImageInline", $this->renderImageInline);
 
             if ($this->renderImageInline) {
-<<<<<<< HEAD
-                $staticGraph = parent::getStaticGraph($reportMetadata, self::IMAGE_GRAPH_WIDTH, self::IMAGE_GRAPH_HEIGHT, $evolutionGraph);
-                $reportView->assign("generatedImageGraph", base64_encode($staticGraph));
-=======
                 $staticGraph = parent::getStaticGraph(
                     $reportMetadata,
                     self::IMAGE_GRAPH_WIDTH,
@@ -161,8 +153,7 @@
                     $evolutionGraph,
                     $processedReport['segment']
                 );
-                $smarty->assign("generatedImageGraph", base64_encode($staticGraph));
->>>>>>> e2e51762
+                $reportView->assign("generatedImageGraph", base64_encode($staticGraph));
                 unset($generatedImageGraph);
             }
         }
