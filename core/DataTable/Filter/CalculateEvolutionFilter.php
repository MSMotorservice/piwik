--- conflicted
+++ resolved
@@ -8,7 +8,6 @@
  */
 namespace Piwik\DataTable\Filter;
 
-use Piwik\Common;
 use Piwik\DataTable;
 use Piwik\DataTable\Row;
 use Piwik\Plugins\CoreHome\Metrics\EvolutionMetric;
@@ -62,59 +61,6 @@
             $value = $this->evolutionMetric->compute($row);
             $row->addColumn($evolutionName, $value);
         }
-<<<<<<< HEAD
-=======
-
-        return $currentValue - $pastValue;
-    }
-
-    /**
-     * Returns the value of the column in $row's sister row in the past
-     * DataTable.
-     *
-     * @param Row $row
-     * @return int|float
-     */
-    protected function getDivisor($row)
-    {
-        $pastRow = $this->getPastRowFromCurrent($row);
-        if (!$pastRow) return 0;
-
-        return $pastRow->getColumn($this->columnNameUsedAsDivisor);
-    }
-
-    /**
-     * Calculates and formats a quotient based on a divisor and dividend.
-     *
-     * Unlike ColumnCallbackAddColumnPercentage's,
-     * version of this method, this method will return 100% if the past
-     * value of a metric is 0, and the current value is not 0. For a
-     * value representative of an evolution, this makes sense.
-     *
-     * @param int|float $value The dividend.
-     * @param int|float $divisor
-     * @return string
-     */
-    protected function formatValue($value, $divisor)
-    {
-        $value = self::getPercentageValue($value, $divisor, $this->quotientPrecision);
-        $value = self::appendPercentSign($value);
-
-        $value = Common::forceDotAsSeparatorForDecimalPoint($value);
-
-        return $value;
-    }
-
-    /**
-     * Utility function. Returns the current row in the past DataTable.
-     *
-     * @param Row $row The row in the 'current' DataTable.
-     * @return bool|Row
-     */
-    protected function getPastRowFromCurrent($row)
-    {
-        return $this->pastDataTable->getRowFromLabel($row->getColumn('label'));
->>>>>>> 25d31ab8
     }
 
     /**
