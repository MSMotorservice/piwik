--- conflicted
+++ resolved
@@ -78,15 +78,13 @@
     const INDEX_EVENT_MAX_EVENT_VALUE = 37;
     const INDEX_EVENT_NB_HITS_WITH_VALUE = 38;
 
-<<<<<<< HEAD
-    // Contents
-    const INDEX_CONTENT_NB_IMPRESSIONS = 39;
-    const INDEX_CONTENT_NB_INTERACTIONS = 40;
-=======
     // Number of unique User IDs
     const INDEX_NB_USERS = 39;
     const INDEX_SUM_DAILY_NB_USERS = 40;
->>>>>>> 25545fdc
+
+    // Contents
+    const INDEX_CONTENT_NB_IMPRESSIONS = 41;
+    const INDEX_CONTENT_NB_INTERACTIONS = 42;
 
     // Goal reports
     const INDEX_GOAL_NB_CONVERSIONS = 1;
