--- conflicted
+++ resolved
@@ -16,11 +16,7 @@
 use Piwik\Plugin\Report;
 use Piwik\Plugin\Widgets;
 use Piwik\Session;
-<<<<<<< HEAD
 use \Piwik\Plugins\CoreHome\Controller as CoreHomeController;
-=======
-use Piwik\Log;
->>>>>>> 715cff5e
 
 /**
  * This singleton dispatches requests to the appropriate plugin Controller.
