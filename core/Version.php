--- conflicted
+++ resolved
@@ -21,9 +21,5 @@
      * The current Piwik version.
      * @var string
      */
-<<<<<<< HEAD
-    const VERSION = '2.8.0-b1';
-=======
-    const VERSION = '2.8.0-b2';
->>>>>>> 527a1c4d
+    const VERSION = '2.9.0-b1';
 }