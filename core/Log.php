<?php
/**
 * Piwik - free/libre analytics platform
 *
 * @link http://piwik.org
 * @license http://www.gnu.org/licenses/gpl-3.0.html GPL v3 or later
 *
 */
namespace Piwik;

use Piwik\Db;

/**
 * Logging utility class.
 * 
 * Log entries are made with a message and log level. The logging utility will tag each
 * log entry with the name of the plugin that's doing the logging. If no plugin is found,
 * the name of the current class is used.
 * 
 * You can log messages using one of the public static functions (eg, 'error', 'warning',
 * 'info', etc.). Messages logged with the **error** level will **always** be logged to
 * the screen, regardless of whether the [log] log_writer config option includes the
 * screen writer.
 *
 * Currently, Piwik supports the following logging backends:
 * 
 * - **screen**: logging to the screen
 * - **file**: logging to a file
 * - **database**: logging to Piwik's MySQL database
 *
 * ### Logging configuration
 * 
 * The logging utility can be configured by manipulating the INI config options in the
 * `[log]` section.
 * 
 * The following configuration options can be set:
 * 
 * - `log_writers[]`: This is an array of log writer IDs. The three log writers provided
 *                    by Piwik core are **file**, **screen** and **database**. You can
 *                    get more by installing plugins. The default value is **screen**.
 * - `log_level`: The current log level. Can be **ERROR**, **WARN**, **INFO**, **DEBUG**,
 *                or **VERBOSE**. Log entries made with a log level that is as or more
 *                severe than the current log level will be outputted. Others will be
 *                ignored. The default level is **WARN**.
 * - `log_only_when_cli`: 0 or 1. If 1, logging is only enabled when Piwik is executed
 *                        in the command line (for example, by the core:archive command
 *                        script). Default: 0.
 * - `log_only_when_debug_parameter`: 0 or 1. If 1, logging is only enabled when the
 *                                    `debug` query parameter is 1. Default: 0.
 * - `logger_file_path`: For the file log writer, specifies the path to the log file
 *                       to log to or a path to a directory to store logs in. If a
 *                       directory, the file name is piwik.log. Can be relative to
 *                       Piwik's root dir or an absolute path. Defaults to **tmp/logs**.
 * 
 * ### Custom message formatting
 * 
 * If you'd like to format log messages differently for different backends, you can use
 * one of the `'Log.format...Message'` events.
 * 
 * These events are fired when an object is logged. You can create your own custom class
 * containing the information to log and listen to these events to format it correctly for
 * different backends.
 * 
 * If you don't care about the backend when formatting an object, implement a `__toString()`
 * in the custom class.
 * 
 * ### Custom log writers
 * 
 * New logging backends can be added via the {@hook Log.getAvailableWriters}` event. A log
 * writer is just a callback that accepts log entry information (such as the message,
 * level, etc.), so any backend could conceivably be used (including existing PSR3
 * backends).
 * 
 * ### Examples
 * 
 * **Basic logging**
 * 
 *     Log::error("This log message will end up on the screen and in a file.")
 *     Log::verbose("This log message uses %s params, but %s will only be called if the"
 *                . " configured log level includes %s.", "sprintf", "sprintf", "verbose");
 * 
 * **Logging objects**
 * 
 *     class MyDebugInfo
 *     {
 *         // ...
 * 
 *         public function __toString()
 *         {
 *             return // ...
 *         }
 *     }
 * 
 *     try {
 *         $myThirdPartyServiceClient->doSomething();
 *     } catch (Exception $unexpectedError) {
 *         $debugInfo = new MyDebugInfo($unexpectedError, $myThirdPartyServiceClient);
 *         Log::debug($debugInfo);
 *     }
 * 
 * @method static \Piwik\Log getInstance()
 */
class Log extends Singleton
{
    // log levels
    const NONE = 0;
    const ERROR = 1;
    const WARN = 2;
    const INFO = 3;
    const DEBUG = 4;
    const VERBOSE = 5;

    // config option names
    const LOG_LEVEL_CONFIG_OPTION = 'log_level';
    const LOG_WRITERS_CONFIG_OPTION = 'log_writers';
    const LOGGER_FILE_PATH_CONFIG_OPTION = 'logger_file_path';
    const STRING_MESSAGE_FORMAT_OPTION = 'string_message_format';

    const FORMAT_FILE_MESSAGE_EVENT = 'Log.formatFileMessage';

    const FORMAT_SCREEN_MESSAGE_EVENT = 'Log.formatScreenMessage';

    const FORMAT_DATABASE_MESSAGE_EVENT = 'Log.formatDatabaseMessage';

    const GET_AVAILABLE_WRITERS_EVENT = 'Log.getAvailableWriters';

    /**
     * The current logging level. Everything of equal or greater priority will be logged.
     * Everything else will be ignored.
     *
     * @var int
     */
    private $currentLogLevel = self::WARN;

    /**
     * The array of callbacks executed when logging to a file. Each callback writes a log
     * message to a logging backend.
     *
     * @var array
     */
    private $writers = array();

    /**
     * The log message format string that turns a tag name, date-time and message into
     * one string to log.
     *
     * @var string
     */
    private $logMessageFormat = "%level% %tag%[%datetime%] %message%";

    /**
     * If we're logging to a file, this is the path to the file to log to.
     *
     * @var string
     */
    private $logToFilePath;

    /**
     * True if we're currently setup to log to a screen, false if otherwise.
     *
     * @var bool
     */
    private $loggingToScreen;

    /**
     * Constructor.
     */
    protected function __construct()
    {
        /**
         * access a property that is not overriden by TestingEnvironment before accessing log as the
         * log section is used in TestingEnvironment. Otherwise access to magic __get('log') fails in
         * TestingEnvironment as it tries to acccess it already here with __get('log').
         * $config->log ==> __get('log') ==> Config.createConfigInstance ==> nested __get('log') ==> returns null
         */
        $initConfigToPreventErrorWhenAccessingLog = Config::getInstance()->mail;

        $logConfig = Config::getInstance()->log;
        $this->setCurrentLogLevelFromConfig($logConfig);
        $this->setLogWritersFromConfig($logConfig);
        $this->setLogFilePathFromConfig($logConfig);
        $this->setStringLogMessageFormat($logConfig);
        $this->disableLoggingBasedOnConfig($logConfig);
    }

    /**
     * Logs a message using the ERROR log level.
     *
     * _Note: Messages logged with the ERROR level are always logged to the screen in addition
     * to configured writers._
     *
     * @param string $message The log message. This can be a sprintf format string.
     * @param ... mixed Optional sprintf params.
     * @api
     */
    public static function error($message /* ... */)
    {
        self::logMessage(self::ERROR, $message, array_slice(func_get_args(), 1));
    }

    /**
     * Logs a message using the WARNING log level.
     *
     * @param string $message The log message. This can be a sprintf format string.
     * @param ... mixed Optional sprintf params.
     * @api
     */
    public static function warning($message /* ... */)
    {
        self::logMessage(self::WARN, $message, array_slice(func_get_args(), 1));
    }

    /**
     * Logs a message using the INFO log level.
     *
     * @param string $message The log message. This can be a sprintf format string.
     * @param ... mixed Optional sprintf params.
     * @api
     */
    public static function info($message /* ... */)
    {
        self::logMessage(self::INFO, $message, array_slice(func_get_args(), 1));
    }

    /**
     * Logs a message using the DEBUG log level.
     *
     * @param string $message The log message. This can be a sprintf format string.
     * @param ... mixed Optional sprintf params.
     * @api
     */
    public static function debug($message /* ... */)
    {
        self::logMessage(self::DEBUG, $message, array_slice(func_get_args(), 1));
    }

    /**
     * Logs a message using the VERBOSE log level.
     *
     * @param string $message The log message. This can be a sprintf format string.
     * @param ... mixed Optional sprintf params.
     * @api
     */
    public static function verbose($message /* ... */)
    {
        self::logMessage(self::VERBOSE, $message, array_slice(func_get_args(), 1));
    }

    /**
     * Creates log message combining logging info including a log level, tag name,
     * date time, and caller-provided log message. The log message can be set through
     * the `[log] string_message_format` INI config option. By default it will
     * create log messages like:
     *
     * **LEVEL [tag:datetime] log message**
     *
     * @param int $level
     * @param string $tag
     * @param string $datetime
     * @param string $message
     * @return string
     */
    public function formatMessage($level, $tag, $datetime, $message)
    {
        return str_replace(
            array("%tag%", "%message%", "%datetime%", "%level%"),
            array($tag, $message, $datetime, $this->getStringLevel($level)),
            $this->logMessageFormat
        );
    }

    private function setLogWritersFromConfig($logConfig)
    {
        // set the log writers
        $logWriters = $logConfig[self::LOG_WRITERS_CONFIG_OPTION];

        $logWriters = array_map('trim', $logWriters);
        foreach ($logWriters as $writerName) {
            $this->addLogWriter($writerName);
        }
    }

    public function addLogWriter($writerName)
    {
        if (array_key_exists($writerName, $this->writers)) {
            return;
        }

        $availableWritersByName = $this->getAvailableWriters();

        if (empty($availableWritersByName[$writerName])) {
            return;
        }

        $this->writers[$writerName] = $availableWritersByName[$writerName];
    }

    private function setCurrentLogLevelFromConfig($logConfig)
    {
        if (!empty($logConfig[self::LOG_LEVEL_CONFIG_OPTION])) {
            $logLevel = $this->getLogLevelFromStringName($logConfig[self::LOG_LEVEL_CONFIG_OPTION]);

            if ($logLevel >= self::NONE // sanity check
                && $logLevel <= self::VERBOSE
            ) {
                $this->setLogLevel($logLevel);
            }
        }
    }

    private function setStringLogMessageFormat($logConfig)
    {
        if (isset($logConfig['string_message_format'])) {
            $this->logMessageFormat = $logConfig['string_message_format'];
        }
    }

    private function setLogFilePathFromConfig($logConfig)
    {
        $logPath = $logConfig[self::LOGGER_FILE_PATH_CONFIG_OPTION];
        if (!SettingsServer::isWindows()
            && $logPath[0] != '/'
        ) {
            $logPath = PIWIK_USER_PATH . DIRECTORY_SEPARATOR . $logPath;
        }
        $logPath = SettingsPiwik::rewriteTmpPathWithInstanceId($logPath);
        if (is_dir($logPath)) {
            $logPath .= '/piwik.log';
        }
        $this->logToFilePath = $logPath;
    }

    private function getAvailableWriters()
    {
        $writers = array();

        /**
         * This event is called when the Log instance is created. Plugins can use this event to
         * make new logging writers available.
         *
         * A logging writer is a callback with the following signature:
         * 
         *     function (int $level, string $tag, string $datetime, string $message)
         *
         * `$level` is the log level to use, `$tag` is the log tag used, `$datetime` is the date time
         * of the logging call and `$message` is the formatted log message.
         *
         * Logging writers must be associated by name in the array passed to event handlers. The
         * name specified can be used in Piwik's INI configuration.
         *
         * **Example**
         * 
         *     public function getAvailableWriters(&$writers) {
         *         $writers['myloggername'] = function ($level, $tag, $datetime, $message) {
         *             // ...
         *         };
         *     }
         *
         *     // 'myloggername' can now be used in the log_writers config option.
         * 
         * @param array $writers Array mapping writer names with logging writers.
         */
        Piwik::postEvent(self::GET_AVAILABLE_WRITERS_EVENT, array(&$writers));

        $writers['file'] = array($this, 'logToFile');
        $writers['screen'] = array($this, 'logToScreen');
        $writers['database'] = array($this, 'logToDatabase');
        return $writers;
    }

    public function setLogLevel($logLevel)
    {
        $this->currentLogLevel = $logLevel;
    }

<<<<<<< HEAD
    public function customLogToFileForDebuggingIfYouStillSeeThisHereRemoveIt($message, $addTrace = true)
    {
        if ($addTrace) {
            $message = $message . "\n";
            $backTrace = debug_backtrace();
            $backTrace = array_slice($backTrace, 1, 2);

            foreach ($backTrace as &$trace) {
                if (!empty($trace['object'])) {
                    unset($trace['object']);
                }
            }
            $message .= var_export($backTrace, 1);
        }

        if(!file_put_contents($this->logToFilePath, $message . "\n", FILE_APPEND)) {
            $message = Filechecks::getErrorMessageMissingPermissions($this->logToFilePath);
            throw new \Exception( $message );
        }
=======
    public function getLogLevel()
    {
        return $this->currentLogLevel;
>>>>>>> 715cff5e
    }

    private function logToFile($level, $tag, $datetime, $message)
    {
        $message = $this->getMessageFormattedFile($level, $tag, $datetime, $message);
        if (empty($message)) {
            return;
        }

        if(!file_put_contents($this->logToFilePath, $message, FILE_APPEND)) {
            $message = Filechecks::getErrorMessageMissingPermissions($this->logToFilePath);
            throw new \Exception( $message );
        }
    }

    private function logToScreen($level, $tag, $datetime, $message)
    {
        $message = $this->getMessageFormattedScreen($level, $tag, $datetime, $message);
        if (empty($message)) {
            return;
        }

        echo $message;
    }

    private function logToDatabase($level, $tag, $datetime, $message)
    {
        $message = $this->getMessageFormattedDatabase($level, $tag, $datetime, $message);
        if (empty($message)) {
            return;
        }

        $sql = "INSERT INTO " . Common::prefixTable('logger_message')
            . " (tag, timestamp, level, message)"
            . " VALUES (?, ?, ?, ?)";
        Db::query($sql, array($tag, $datetime, self::getStringLevel($level), (string)$message));
    }

    private function doLog($level, $message, $sprintfParams = array())
    {
        if (!$this->shouldLoggerLog($level)) {
            return;
        }

        $datetime = date("Y-m-d H:i:s");
        if (is_string($message)
            && !empty($sprintfParams)
        ) {
            $message = vsprintf($message, $sprintfParams);
        }

        if (version_compare(phpversion(), '5.3.6', '>=')) {
            $backtrace = debug_backtrace(DEBUG_BACKTRACE_IGNORE_ARGS | DEBUG_BACKTRACE_PROVIDE_OBJECT);
        } else {
            $backtrace = debug_backtrace();
        }
        $tag = Plugin::getPluginNameFromBacktrace($backtrace);

        // if we can't determine the plugin, use the name of the calling class
        if ($tag == false) {
            $tag = $this->getClassNameThatIsLogging($backtrace);
        }

        $this->writeMessage($level, $tag, $datetime, $message);
    }

    private function writeMessage($level, $tag, $datetime, $message)
    {
        foreach ($this->writers as $writer) {
            call_user_func($writer, $level, $tag, $datetime, $message);
        }

        if ($level == self::ERROR) {
            $message = $this->getMessageFormattedScreen($level, $tag, $datetime, $message);
            $this->writeErrorToStandardErrorOutput($message);
            if(!isset($this->writers['screen'])) {
                echo $message;
            }
        }
    }

    private static function logMessage($level, $message, $sprintfParams)
    {
        self::getInstance()->doLog($level, $message, $sprintfParams);
    }

    private function shouldLoggerLog($level)
    {
        return $level <= $this->currentLogLevel;
    }

    private function disableLoggingBasedOnConfig($logConfig)
    {
        $disableLogging = false;

        if (!empty($logConfig['log_only_when_cli'])
            && !Common::isPhpCliMode()
        ) {
            $disableLogging = true;
        }

        if (!empty($logConfig['log_only_when_debug_parameter'])
            && !isset($_REQUEST['debug'])
        ) {
            $disableLogging = true;
        }

        if ($disableLogging) {
            $this->currentLogLevel = self::NONE;
        }
    }

    private function getLogLevelFromStringName($name)
    {
        $name = strtoupper($name);
        switch ($name) {
            case 'NONE':
                return self::NONE;
            case 'ERROR':
                return self::ERROR;
            case 'WARN':
                return self::WARN;
            case 'INFO':
                return self::INFO;
            case 'DEBUG':
                return self::DEBUG;
            case 'VERBOSE':
                return self::VERBOSE;
            default:
                return -1;
        }
    }

    private function getStringLevel($level)
    {
        static $levelToName = array(
            self::NONE    => 'NONE',
            self::ERROR   => 'ERROR',
            self::WARN    => 'WARN',
            self::INFO    => 'INFO',
            self::DEBUG   => 'DEBUG',
            self::VERBOSE => 'VERBOSE'
        );
        return $levelToName[$level];
    }

    private function getClassNameThatIsLogging($backtrace)
    {
        foreach ($backtrace as $tracepoint) {
            if (isset($tracepoint['class'])
                && $tracepoint['class'] != "Piwik\\Log"
                && $tracepoint['class'] != "Piwik\\Piwik"
                && $tracepoint['class'] != "Piwik\\CronArchive"
            ) {
                return $tracepoint['class'];
            }
        }
        return false;
    }

    /**
     * @param $level
     * @param $tag
     * @param $datetime
     * @param $message
     * @return string
     */
    private function getMessageFormattedScreen($level, $tag, $datetime, $message)
    {
        static $currentRequestKey;
        if (empty($currentRequestKey)) {
            $currentRequestKey = substr(Common::generateUniqId(), 0, 5);
        }

        if (is_string($message)) {
            if (!defined('PIWIK_TEST_MODE')) {
                $message = '[' . $currentRequestKey . '] ' . $message;
            }
            $message = $this->formatMessage($level, $tag, $datetime, $message);

            if (!Common::isPhpCliMode()) {
                $message = Common::sanitizeInputValue($message);
                $message = '<pre>' . $message . '</pre>';
            }
        } else {
            $logger = $this;

            /**
             * Triggered when trying to log an object to the screen. Plugins can use
             * this event to convert objects to strings before they are logged.
             *
             * The result of this callback can be HTML so no sanitization is done on the result.
             * This means **YOU MUST SANITIZE THE MESSAGE YOURSELF** if you use this event.
             *
             * **Example**
             *
             *     public function formatScreenMessage(&$message, $level, $tag, $datetime, $logger) {
             *         if ($message instanceof MyCustomDebugInfo) {
             *             $message = Common::sanitizeInputValue($message->formatForScreen());
             *         }
             *     }
             *
             * @param mixed &$message The object that is being logged. Event handlers should
             *                        check if the object is of a certain type and if it is,
             *                        set `$message` to the string that should be logged.
             * @param int $level The log level used with this log entry.
             * @param string $tag The current plugin that started logging (or if no plugin,
             *                    the current class).
             * @param string $datetime Datetime of the logging call.
             * @param Log $logger The Log singleton.
             */
            Piwik::postEvent(self::FORMAT_SCREEN_MESSAGE_EVENT, array(&$message, $level, $tag, $datetime, $logger));
        }
        return $message . "\n";
    }

    /**
     * @param $message
     */
    private function writeErrorToStandardErrorOutput($message)
    {
        if(defined('PIWIK_TEST_MODE')) {
            // do not log on stderr during tests (prevent display of errors in CI output)
            return;
        }
        $fe = fopen('php://stderr', 'w');
        fwrite($fe, $message);
    }

    /**
     * @param $level
     * @param $tag
     * @param $datetime
     * @param $message
     * @return string
     */
    private function getMessageFormattedDatabase($level, $tag, $datetime, $message)
    {
        if (is_string($message)) {
            $message = $this->formatMessage($level, $tag, $datetime, $message);
        } else {
            $logger = $this;

            /**
             * Triggered when trying to log an object to a database table. Plugins can use
             * this event to convert objects to strings before they are logged.
             *
             * **Example**
             *
             *     public function formatDatabaseMessage(&$message, $level, $tag, $datetime, $logger) {
             *         if ($message instanceof MyCustomDebugInfo) {
             *             $message = $message->formatForDatabase();
             *         }
             *     }
             *
             * @param mixed &$message The object that is being logged. Event handlers should
             *                        check if the object is of a certain type and if it is,
             *                        set `$message` to the string that should be logged.
             * @param int $level The log level used with this log entry.
             * @param string $tag The current plugin that started logging (or if no plugin,
             *                    the current class).
             * @param string $datetime Datetime of the logging call.
             * @param Log $logger The Log singleton.
             */
            Piwik::postEvent(self::FORMAT_DATABASE_MESSAGE_EVENT, array(&$message, $level, $tag, $datetime, $logger));
        }
        return $message;
    }

    /**
     * @param $level
     * @param $tag
     * @param $datetime
     * @param $message
     * @return string
     */
    private function getMessageFormattedFile($level, $tag, $datetime, $message)
    {
        if (is_string($message)) {
            $message = $this->formatMessage($level, $tag, $datetime, $message);
        } else {
            $logger = $this;

            /**
             * Triggered when trying to log an object to a file. Plugins can use
             * this event to convert objects to strings before they are logged.
             *
             * **Example**
             *
             *     public function formatFileMessage(&$message, $level, $tag, $datetime, $logger) {
             *         if ($message instanceof MyCustomDebugInfo) {
             *             $message = $message->formatForFile();
             *         }
             *     }
             *
             * @param mixed &$message The object that is being logged. Event handlers should
             *                        check if the object is of a certain type and if it is,
             *                        set `$message` to the string that should be logged.
             * @param int $level The log level used with this log entry.
             * @param string $tag The current plugin that started logging (or if no plugin,
             *                    the current class).
             * @param string $datetime Datetime of the logging call.
             * @param Log $logger The Log singleton.
             */
            Piwik::postEvent(self::FORMAT_FILE_MESSAGE_EVENT, array(&$message, $level, $tag, $datetime, $logger));
        }
        return $message . "\n";
    }
}<|MERGE_RESOLUTION|>--- conflicted
+++ resolved
@@ -373,7 +373,12 @@
         $this->currentLogLevel = $logLevel;
     }
 
-<<<<<<< HEAD
+
+    public function getLogLevel()
+    {
+        return $this->currentLogLevel;
+    }
+
     public function customLogToFileForDebuggingIfYouStillSeeThisHereRemoveIt($message, $addTrace = true)
     {
         if ($addTrace) {
@@ -393,11 +398,6 @@
             $message = Filechecks::getErrorMessageMissingPermissions($this->logToFilePath);
             throw new \Exception( $message );
         }
-=======
-    public function getLogLevel()
-    {
-        return $this->currentLogLevel;
->>>>>>> 715cff5e
     }
 
     private function logToFile($level, $tag, $datetime, $message)
