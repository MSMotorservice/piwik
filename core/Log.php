--- conflicted
+++ resolved
@@ -12,12 +12,6 @@
 
 use Piwik\Common;
 use Piwik\Db;
-
-/* TODO:
-; all calls to the API (method name, parameters, execution time, caller IP, etc.)
-; disabled by default as it can cause serious overhead and should only be used wisely
-;logger_api_call[] = file
-*/
 
 /**
  * TODO
@@ -41,6 +35,21 @@
     /**
      * TODO
      */
+    const FORMAT_FILE_MESSAGE_EVENT = 'Log.formatFileMessage';
+
+    /**
+     * TODO
+     */
+    const FORMAT_SCREEN_MESSAGE_EVENT = 'Log.formatScreenMessage';
+
+    /**
+     * TODO
+     */
+    const FORMAT_DATABASE_MESSAGE_EVENT = 'Log.formatDatabaseMessage';
+
+    /**
+     * TODO
+     */
     private static $instance = null;
 
     /**
@@ -146,48 +155,53 @@
 
     private function createWriterByName($writerName)
     {
-<<<<<<< HEAD
         $self = $this;
-=======
-        $writerDb = new \Zend_Log_Writer_Db(
-            Db::get(),
-            $this->logToDatabaseTableName,
-            $this->logToDatabaseColumnMapping);
->>>>>>> 463e88b2
 
         $writer = false;
         if ($writerName == 'file') {
-            $writer = function ($level, $pluginName, $datetime, $message) use ($self) {
-                $self->logToFile($this->formatMessage($level, $pluginName, $datetime, $message));
-            };
+            $writer = array($this, 'logToFile');
         } else if ($writerName == 'screen') {
-            $writer = function ($pluginName, $datetime, $message) use ($self) {
-                $self->logToScreen($this->formatMessage($level, $pluginName, $datetime, $message));
-            };
+            $writer = array($this, 'logToScreen');
         } else if ($writerName == 'db') {
-            $writer = function ($level, $pluginName, $datetime, $message) use ($self) {
-                $self->logToDatabase($level, $pluginName, $datetime, $message);
-            };
+            $writer = array($this, 'logToDatabase');
         }
         return $writer;
     }
 
-    private function logToFile($message)
-    {
+    private function logToFile($level, $pluginName, $datetime, $message)
+    {
+        if (is_string($message)) {
+            $message = $this->formatMessage($level, $pluginName, $datetime, $message);
+        } else {
+            Piwik_PostEvent(self::FORMAT_FILE_MESSAGE_EVENT, array(&$message, $level, $pluginName, $datetime));
+        }
+
         file_put_contents($this->logToFileFilename, $message . "\n", FILE_APPEND);
     }
 
-    private function logToScreen($message)
-    {
+    private function logToScreen($level, $pluginName, $datetime, $message)
+    {
+        if (is_string($message)) {
+            $message = $this->formatMessage($level, $pluginName, $datetime, $message);
+        } else {
+            Piwik_PostEvent(self::FORMAT_SCREEN_MESSAGE_EVENT, array(&$message, $level, $pluginName, $datetime));
+        }
+
         echo $message . "\n";
     }
 
-    private function logToDatabase(logToDatabase$pluginName, $datetime, $message)
-    {
+    private function logToDatabase($level, $pluginName, $datetime, $message)
+    {
+        if (is_string($message)) {
+            $message = $this->formatMessage($level, $pluginName, $datetime, $message);
+        } else {
+            Piwik_PostEvent(self::FORMAT_DATABASE_MESSAGE_EVENT, array(&$message, $level, $pluginName, $datetime));
+        }
+
         $sql = "INSERT INTO " . Common::prefixTable($this->logToDatabaseTable)
              . " (plugin, time, level, message)"
              . " VALUES (?, ?, ?, ?)";
-        Db::query($sql, array($pluginName, $datetime, $level, $message));
+        Db::query($sql, array($pluginName, $datetime, $level, (string)$message));
     }
 
     /**
@@ -228,7 +242,7 @@
         if ($level == self::ERROR
             && !$this->loggingToScreen
         ) {
-            $this->logToScreen($this->formatMessage($level, $pluginName, $datetime, $message));
+            $this->logToScreen($level, $pluginName, $datetime, $message);
         }
     }
 
@@ -312,7 +326,7 @@
 
     private function getLogLevelFromStringName($name)
     {
-        switch ($name) {
+        switch (strtoupper($name)) {
             case 'NONE':
                 return self::NONE;
             case 'ERROR':
