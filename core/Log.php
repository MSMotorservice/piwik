--- conflicted
+++ resolved
@@ -10,16 +10,8 @@
  */
 namespace Piwik;
 
-<<<<<<< HEAD
-use Piwik\Log\APICall;
-use Piwik\Log\Error;
-use Piwik\Log\Exception;
-use Piwik\Log\Message;
-use Piwik\Registry;
-=======
 use Piwik\Common;
 use Piwik\Db;
->>>>>>> c3671867
 
 /**
  * Logging utility.
@@ -380,12 +372,8 @@
             if ($tag == false) {
                 $tag = $this->getClassNameThatIsLogging($backtrace);
             }
-<<<<<<< HEAD
-            Registry::set($loggerType, $logger);
-=======
 
             $this->writeMessage($level, $tag, $datetime, $message);
->>>>>>> c3671867
         }
     }
 
