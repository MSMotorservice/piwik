--- conflicted
+++ resolved
@@ -24,13 +24,7 @@
 use Piwik\Site;
 use Piwik\ViewDataTable\Properties;
 use Piwik\ViewDataTable\VisualizationPropertiesProxy;
-<<<<<<< HEAD
 use Piwik\Plugins\API\API;
-=======
-use Piwik_API_API;
-use Piwik\PluginsManager;
-use Piwik\DataTableVisualization;
->>>>>>> 64ca5d54
 
 /**
  * This class is used to load (from the API) and customize the output of a given DataTable.
