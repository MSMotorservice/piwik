<?php
/**
 * Piwik - Open source web analytics
 *
 * @link http://piwik.org
 * @license http://www.gnu.org/licenses/gpl-3.0.html GPL v3 or later
 *
 * @category Piwik
 * @package Piwik
 */

namespace Piwik;

use Exception;

/**
 * The ranking query class wraps an arbitrary SQL query with more SQL that limits
 * the number of results while grouping the rest to "Others" and allows for some
 * more fancy things that can be configured via method calls of this class. The
 * advanced use cases are explained in the doc comments of the methods.
 *
 * The general use case looks like this:
 *
 *     // limit to 500 rows + "Others"
 *     $rankingQuery = new RankingQuery();
 *     $rankingQuery->setLimit(500);
 *
 *     // idaction_url will be "Others" in the row that contains the aggregated rest
 *     $rankingQuery->addLabelColumn('idaction_url');
 *
 *     // the actual query. it's important to sort it before the limit is applied
 *     $sql = 'SELECT idaction_url, COUNT(*) AS nb_hits
 *             FROM log_link_visit_action
 *             GROUP BY idaction_url
 *             ORDER BY nb_hits DESC';
 *
 *     // execute the query
 *     $rankingQuery->execute($sql);
 *
 * For more examples, see RankingQueryTest.php
 *
 * @package Piwik
 * @api
 */
class RankingQuery
{

    /**
     * Contains the labels of the inner query.
     * Format: "label" => true (to make sure labels don't appear twice)
     * @var array
     */
    private $labelColumns = array();

    /**
     * The columns of the inner query that are not labels
     * Format: "label" => "aggregation function" or false for no aggregation
     * @var array
     */
    private $additionalColumns = array();

    /**
     * The limit for each group
     * @var int
     */
    private $limit = 5;

    /**
     * The name of the columns that marks rows to be excluded from the limit
     * @var string
     */
    private $columnToMarkExcludedRows = false;

    /**
     * The column that is used to partition the result
     * @var bool|string
     */
    private $partitionColumn = false;

    /**
     * The possible values for the column $this->partitionColumn
     * @var array
     */
    private $partitionColumnValues = array();

    /**
     * The value to use in the label of the 'Others' row.
     * @var string
     */
    private $othersLabelValue = 'Others';

    /**
     * Constructor.
     * 
     * @param int|false $limit The result row limit. See [setLimit](#setLimit).
     */
    public function __construct($limit = false)
    {
        if ($limit !== false) {
            $this->setLimit($limit);
        }
    }

    /**
     * Set the limit after which everything is grouped to "Others".
     *
     * @param int $limit
     */
    public function setLimit($limit)
    {
        $this->limit = $limit;
    }

    /**
     * Set the value to use for the label in the 'Others' row.
     *
     * @param string $value
     */
    public function setOthersLabel($value)
    {
        $this->othersLabelValue = $value;
    }

    /**
     * Add a label column.
     * Labels are the columns that are replaced with "Others" after the limit.
     *
     * @param string|array $labelColumn
     */
    public function addLabelColumn($labelColumn)
    {
        if (is_array($labelColumn)) {
            foreach ($labelColumn as $label) {
                $this->addLabelColumn($label);
            }
            return;
        }
        $this->labelColumns[$labelColumn] = true;
    }

    /**
     * Add a column that has be added to the outer queries.
     *
     * @param $column
     * @param string|bool $aggregationFunction If set, this function is used to aggregate the values of "Others",
     *                                         eg, `'min'`, `'max'` or `'sum'`.
     */
    public function addColumn($column, $aggregationFunction = false)
    {
        if (is_array($column)) {
            foreach ($column as $c) {
                $this->addColumn($c, $aggregationFunction);
            }
            return;
        }
        $this->additionalColumns[$column] = $aggregationFunction;
    }

    /**
     * Sets a column that will be used to filter the result into two categories.
     * Rows where this column has a value > 0 will be removed from the result and put
     * into another array. Both the result and the array of excluded rows are returned
     * by [execute](#execute).
     *
     * @param $column string Name of the column.
     * @throws Exception if method is used more than once.
     */
    public function setColumnToMarkExcludedRows($column)
    {
        if ($this->columnToMarkExcludedRows !== false) {
            throw new Exception("setColumnToMarkExcludedRows can only be used once");
        }

        $this->columnToMarkExcludedRows = $column;
        $this->addColumn($this->columnToMarkExcludedRows);
    }

    /**
<<<<<<< HEAD
     * This method can be used to get multiple groups in one go. For example, one might query
     * the top following pages, outlinks and downloads in one go by using log_action.type as
     * the partition column and [TYPE_PAGE_URL, TYPE_OUTLINK, TYPE_DOWNLOAD] as the possible
     * values.
     * When this method has been used, generate() returns as array that contains one array
     * per group of data.
=======
     * This method can be used to parition the result based on the possible values of one
     * table column. This means the query will split the result set into other sets of rows
     * for each possible value you provide (where the rows of each set have a column value
     * that equals a possible value). Each of these new sets of rows will be individually
     * limited resulting in several limited result sets.
     * 
     * For example, you can run a query aggregating some data on the log_action table and
     * partition by log_action.type with the possible values of [TYPE_ACTION_URL](#),
     * [TYPE_OUTLINK](#), [TYPE_DOWNLOAD](#). The result will be three separate result sets
     * that are aggregated the same ways, but for rows where `log_action.type = TYPE_OUTLINK`,
     * for rows where `log_action.type = TYPE_ACTION_URL` and for rows `log_action.type = TYPE_DOWNLOAD`.
>>>>>>> e939809b
     *
     * @param $partitionColumn string The column name to partion by.
     * @param $possibleValues Array of possible column values.
     * @throws Exception if method is used more than once.
     */
    public function partitionResultIntoMultipleGroups($partitionColumn, $possibleValues)
    {
        if ($this->partitionColumn !== false) {
            throw new Exception("partitionResultIntoMultipleGroups can only be used once");
        }

        $this->partitionColumn = $partitionColumn;
        $this->partitionColumnValues = $possibleValues;
        $this->addColumn($partitionColumn);
    }

    /**
     * Executes the query.
     * The object has to be configured first using the other methods.
     *
     * @param $innerQuery string  The "payload" query that does the actual data aggregation. The ordering
     *                            has to be specified in this query. [RankingQuery](#) cannot apply ordering
     *                            itself.
     * @param $bind array         Bindings for the inner query.
     * @return array              The format depends on which methods have been used
     *                            to configure the ranking query.
     */
    public function execute($innerQuery, $bind = array())
    {
        $query = $this->generateQuery($innerQuery);
        $data = Db::fetchAll($query, $bind);

        if ($this->columnToMarkExcludedRows !== false) {
            // split the result into the regular result and the rows with special treatment
            $excludedFromLimit = array();
            $result = array();
            foreach ($data as &$row) {
                if ($row[$this->columnToMarkExcludedRows] != 0) {
                    $excludedFromLimit[] = $row;
                } else {
                    $result[] = $row;
                }
            }
            $data = array(
                'result'            => &$result,
                'excludedFromLimit' => &$excludedFromLimit
            );
        }

        if ($this->partitionColumn !== false) {
            if ($this->columnToMarkExcludedRows !== false) {
                $data['result'] = $this->splitPartitions($data['result']);
            } else {
                $data = $this->splitPartitions($data);
            }
        }

        return $data;
    }

    private function splitPartitions(&$data)
    {
        $result = array();
        foreach ($data as &$row) {
            $partition = $row[$this->partitionColumn];
            if (!isset($result[$partition])) {
                $result[$partition] = array();
            }
            $result[$partition][] = & $row;
        }
        return $result;
    }

    /**
     * Generate the SQL code that does the magic.
     * If you want to get the result, use execute() instead. If you want to run the query
     * yourself, use this method.
     *
     * @param $innerQuery string  The "payload" query that does the actual data aggregation. The ordering
     *                            has to be specified in this query. [RankingQuery](#) cannot apply ordering
     *                            itself.
     * @return string             The entire ranking query SQL.
     */
    public function generateQuery($innerQuery)
    {
        // +1 to include "Others"
        $limit = $this->limit + 1;
        $counterExpression = $this->getCounterExpression($limit);

        // generate select clauses for label columns
        $labelColumnsString = '`' . implode('`, `', array_keys($this->labelColumns)) . '`';
        $labelColumnsOthersSwitch = array();
        foreach ($this->labelColumns as $column => $true) {
            $labelColumnsOthersSwitch[] = "
				CASE
					WHEN counter = $limit THEN '" . $this->othersLabelValue . "'
					ELSE `$column`
				END AS `$column`
			";
        }
        $labelColumnsOthersSwitch = implode(', ', $labelColumnsOthersSwitch);

        // generate select clauses for additional columns
        $additionalColumnsString = '';
        $additionalColumnsAggregatedString = '';
        foreach ($this->additionalColumns as $additionalColumn => $aggregation) {
            $additionalColumnsString .= ', `' . $additionalColumn . '`';
            if ($aggregation !== false) {
                $additionalColumnsAggregatedString .= ', ' . $aggregation . '(`' . $additionalColumn . '`) AS `' . $additionalColumn . '`';
            } else {
                $additionalColumnsAggregatedString .= ', `' . $additionalColumn . '`';
            }
        }

        // initialize the counters
        if ($this->partitionColumn !== false) {
            $initCounter = '';
            foreach ($this->partitionColumnValues as $value) {
                $initCounter .= '( SELECT @counter' . intval($value) . ':=0 ) initCounter' . intval($value) . ', ';
            }
        } else {
            $initCounter = '( SELECT @counter:=0 ) initCounter,';
        }

        // add a counter to the query
        // we rely on the sorting of the inner query
        $withCounter = "
			SELECT
				$labelColumnsString,
				$counterExpression AS counter
				$additionalColumnsString
			FROM
				$initCounter
				( $innerQuery ) actualQuery
		";

        // group by the counter - this groups "Others" because the counter stops at $limit
        $groupBy = 'counter';
        if ($this->partitionColumn !== false) {
            $groupBy .= ', `' . $this->partitionColumn . '`';
        }
        $groupOthers = "
			SELECT
				$labelColumnsOthersSwitch
				$additionalColumnsAggregatedString
			FROM ( $withCounter ) AS withCounter
			GROUP BY $groupBy
		";
        return $groupOthers;
    }

    private function getCounterExpression($limit)
    {
        $whens = array();

        if ($this->columnToMarkExcludedRows !== false) {
            // when a row has been specified that marks which records should be excluded
            // from limiting, we don't give those rows the normal counter but -1 times the
            // value they had before. this way, they have a separate number space (i.e. negative
            // integers).
            $whens[] = "WHEN {$this->columnToMarkExcludedRows} != 0 THEN -1 * {$this->columnToMarkExcludedRows}";
        }

        if ($this->partitionColumn !== false) {
            // partition: one counter per possible value
            foreach ($this->partitionColumnValues as $value) {
                $isValue = '`' . $this->partitionColumn . '` = ' . intval($value);
                $counter = '@counter' . intval($value);
                $whens[] = "WHEN $isValue AND $counter = $limit THEN $limit";
                $whens[] = "WHEN $isValue THEN $counter:=$counter+1";
            }
            $whens[] = "ELSE 0";
        } else {
            // no partitioning: add a single counter
            $whens[] = "WHEN @counter = $limit THEN $limit";
            $whens[] = "ELSE @counter:=@counter+1";
        }

        return "
			CASE
				" . implode("
				", $whens) . "
			END
		";
    }
}<|MERGE_RESOLUTION|>--- conflicted
+++ resolved
@@ -176,14 +176,6 @@
     }
 
     /**
-<<<<<<< HEAD
-     * This method can be used to get multiple groups in one go. For example, one might query
-     * the top following pages, outlinks and downloads in one go by using log_action.type as
-     * the partition column and [TYPE_PAGE_URL, TYPE_OUTLINK, TYPE_DOWNLOAD] as the possible
-     * values.
-     * When this method has been used, generate() returns as array that contains one array
-     * per group of data.
-=======
      * This method can be used to parition the result based on the possible values of one
      * table column. This means the query will split the result set into other sets of rows
      * for each possible value you provide (where the rows of each set have a column value
@@ -195,7 +187,6 @@
      * [TYPE_OUTLINK](#), [TYPE_DOWNLOAD](#). The result will be three separate result sets
      * that are aggregated the same ways, but for rows where `log_action.type = TYPE_OUTLINK`,
      * for rows where `log_action.type = TYPE_ACTION_URL` and for rows `log_action.type = TYPE_DOWNLOAD`.
->>>>>>> e939809b
      *
      * @param $partitionColumn string The column name to partion by.
      * @param $possibleValues Array of possible column values.
