--- conflicted
+++ resolved
@@ -109,17 +109,12 @@
     public function start($piwikUrls)
     {
         foreach ($piwikUrls as $index => $url) {
-<<<<<<< HEAD
             $this->requestUrlsForProcesses[] = $url;
 
             $cmdId  = $this->generateCommandId($url) . count($this->requestUrlsForProcesses);
-            $output = new Output($cmdId);
-=======
-            $cmdId = $this->generateCommandId($url) . $index;
             $this->executeUrlCommand($cmdId, $url);
         }
     }
->>>>>>> 4fe5d663
 
     private function executeUrlCommand($cmdId, $url)
     {
