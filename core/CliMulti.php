--- conflicted
+++ resolved
@@ -58,20 +58,16 @@
      * If multi cli is not supported (eg windows) it will initiate an HTTP request instead (not async).
      *
      * @param string[]  $piwikUrls   An array of urls, for instance:
-<<<<<<< HEAD
+     *
      *                               `array('http://www.example.com/piwik?module=API...')`
+     *
      *                               If you plan on scheduling more requests in the `$onRequestsFinishedCallback`
      *                               callback, the index of each item in this array must be globally unique. That is
      *                               to say, if an ID of `0` was used before,
+     *
+     *                               **Make sure query parameter values are properly encoded in the URLs.**
      * @param callback  $onRequestsFinishedCallback Callback executed when one or more requests finishes. Can be used
      *                                              to schedule more requests.
-=======
-     *
-     *                               `array('http://www.example.com/piwik?module=API...')`
-     *
-     *                               **Make sure query parameter values are properly encoded in the URLs.**
-     *
->>>>>>> 368be0a9
      * @return array The response of each URL in the same order as the URLs. The array can contain null values in case
      *               there was a problem with a request, for instance if the process died unexpected.
      */
