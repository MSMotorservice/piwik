--- conflicted
+++ resolved
@@ -9,7 +9,6 @@
 namespace Piwik;
 
 use Exception;
-<<<<<<< HEAD
 use Piwik\Concurrency\Semaphore;
 use Piwik\CronArchive\AlgorithmLogger;
 use Piwik\CronArchive\AlgorithmOptions;
@@ -23,14 +22,6 @@
 use Piwik\Jobs\Impl\CliProcessor;
 use Piwik\Jobs\Impl\DistributedQueue;
 use Piwik\Jobs\Queue;
-=======
-use Piwik\ArchiveProcessor\Rules;
-use Piwik\CronArchive\FixedSiteIds;
-use Piwik\CronArchive\SharedSiteIds;
-use Piwik\Period\Factory as PeriodFactory;
-use Piwik\DataAccess\InvalidatedReports;
-use Piwik\Plugins\SitesManager\API as APISitesManager;
->>>>>>> 368be0a9
 
 /**
  * ./console core:archive runs as a cron and is a useful tool for general maintenance,
@@ -182,68 +173,10 @@
         return null;
     }
 
+    // TODO: deal w/ InvalidatedReports class (see code in master)
     public function runScheduledTasksInTrackerMode()
     {
-<<<<<<< HEAD
         $this->executeHook('onInitTrackerTasks');
-=======
-        if (!$this->shouldProcessPeriod("day")) {
-            // skip day archiving and proceed to period processing
-            return true;
-        }
-
-        // Fake that the request is already done, so that other core:archive commands
-        // running do not grab the same website from the queue
-        Option::set($this->lastRunKey($idSite, "day"), time());
-
-        // Remove this website from the list of websites to be invalidated
-        // since it's now just about to being re-processed, makes sure another running cron archiving process
-        // does not archive the same idSite
-        $websiteInvalidatedShouldReprocess = $this->isOldReportInvalidatedForWebsite($idSite);
-        if ($websiteInvalidatedShouldReprocess) {
-            $store = new InvalidatedReports();
-            $store->storeSiteIsReprocessed($idSite);
-        }
-
-        // when some data was purged from this website
-        // we make sure we query all previous days/weeks/months
-        $processDaysSince = $lastTimestampWebsiteProcessedDay;
-        if ($websiteInvalidatedShouldReprocess
-            // when --force-all-websites option,
-            // also forces to archive last52 days to be safe
-            || $this->shouldArchiveAllSites) {
-            $processDaysSince = false;
-        }
-
-        $date = $this->getApiDateParameter($idSite, "day", $processDaysSince);
-        $url = $this->getVisitsRequestUrl($idSite, "day", $date);
-        $content = $this->request($url);
-        $daysResponse = @unserialize($content);
-
-        if (empty($content)
-            || !is_array($daysResponse)
-            || count($daysResponse) == 0
-        ) {
-            // cancel the succesful run flag
-            Option::set($this->lastRunKey($idSite, "day"), 0);
-
-            // cancel marking the site as reprocessed
-            if($websiteInvalidatedShouldReprocess) {
-                $store = new InvalidatedReports();
-                $store->addInvalidatedSitesToReprocess(array($idSite));
-            }
-
-            $this->logError("Empty or invalid response '$content' for website id $idSite, " . $timerWebsite->__toString() . ", skipping");
-            $this->skipped++;
-            return false;
-        }
-
-        $visitsToday = $this->getVisitsLastPeriodFromApiResponse($daysResponse);
-        $visitsLastDays = $this->getVisitsFromApiResponse($daysResponse);
-
-        $this->requests++;
-        $this->processed++;
->>>>>>> 368be0a9
 
         $this->runScheduledTasks();
     }
@@ -366,192 +299,11 @@
     }
 
     /**
-<<<<<<< HEAD
      * Returns the {@link $algorithmState} property.
-=======
-     * Configures Piwik\Log so messages are written in output
-     */
-    private function initLog()
-    {
-        $config = Config::getInstance();
-
-        $log = $config->log;
-        $log['log_only_when_debug_parameter'] = 0;
-        $log[Log::LOG_WRITERS_CONFIG_OPTION][] = "screen";
-
-        $config->log = $log;
-
-        // Make sure we log at least INFO (if logger is set to DEBUG then keep it)
-        $logLevel = Log::getInstance()->getLogLevel();
-        if ($logLevel < Log::INFO) {
-            Log::getInstance()->setLogLevel(Log::INFO);
-        }
-    }
-
-    /**
-     * Init Piwik, connect DB, create log & config objects, etc.
-     */
-    private function initCore()
-    {
-        try {
-            FrontController::getInstance()->init();
-        } catch (Exception $e) {
-            throw new Exception("ERROR: During Piwik init, Message: " . $e->getMessage());
-        }
-    }
-
-    /**
-     * Initializes the various parameters to the script, based on input parameters.
-     *
-     */
-    private function initStateFromParameters()
-    {
-        $this->todayArchiveTimeToLive = Rules::getTodayArchiveTimeToLive();
-        $this->processPeriodsMaximumEverySeconds = $this->getDelayBetweenPeriodsArchives();
-        $this->lastSuccessRunTimestamp = Option::get(self::OPTION_ARCHIVING_FINISHED_TS);
-        $this->shouldArchiveOnlySitesWithTrafficSince = $this->isShouldArchiveAllSitesWithTrafficSince();
-        $this->shouldArchiveOnlySpecificPeriods = $this->getPeriodsToProcess();
-
-        if ($this->shouldArchiveOnlySitesWithTrafficSince === false) {
-            // force-all-periods is not set here
-            if (empty($this->lastSuccessRunTimestamp)) {
-                // First time we run the script
-                $this->shouldArchiveOnlySitesWithTrafficSince = self::ARCHIVE_SITES_WITH_TRAFFIC_SINCE;
-            } else {
-                // there was a previous successful run
-                $this->shouldArchiveOnlySitesWithTrafficSince = time() - $this->lastSuccessRunTimestamp;
-            }
-        }  else {
-            // force-all-periods is set here
-            $this->archiveAndRespectTTL = false;
-
-            if ($this->shouldArchiveOnlySitesWithTrafficSince === true) {
-                // force-all-periods without value
-                $this->shouldArchiveOnlySitesWithTrafficSince = self::ARCHIVE_SITES_WITH_TRAFFIC_SINCE;
-            }
-        }
-    }
-
-    public function filterWebsiteIds(&$websiteIds)
-    {
-        // Keep only the websites that do exist
-        $websiteIds = array_intersect($websiteIds, $this->allWebsites);
-
-        /**
-         * Triggered by the **core:archive** console command so plugins can modify the list of
-         * websites that the archiving process will be launched for.
-         *
-         * Plugins can use this hook to add websites to archive, remove websites to archive, or change
-         * the order in which websites will be archived.
-         *
-         * @param array $websiteIds The list of website IDs to launch the archiving process for.
-         */
-        Piwik::postEvent('CronArchive.filterWebsiteIds', array(&$websiteIds));
-    }
-
-    /**
-     *  Returns the list of sites to loop over and archive.
-     *  @return array
-     */
-    public function initWebsiteIds()
-    {
-        if (count($this->shouldArchiveSpecifiedSites) > 0) {
-            $this->log("- Will process " . count($this->shouldArchiveSpecifiedSites) . " websites (--force-idsites)");
-
-            return $this->shouldArchiveSpecifiedSites;
-        }
-        if ($this->shouldArchiveAllSites) {
-            $this->log("- Will process all " . count($this->allWebsites) . " websites");
-            return $this->allWebsites;
-        }
-
-        $websiteIds = array_merge(
-            $this->addWebsiteIdsWithVisitsSinceLastRun(),
-            $this->getInvalidatedSitesToReprocess()
-        );
-        $websiteIds = array_merge($websiteIds, $this->addWebsiteIdsInTimezoneWithNewDay($websiteIds));
-        return array_unique($websiteIds);
-    }
-
-    private function initTokenAuth()
-    {
-        $token = '';
-
-        /**
-         * @ignore
-         */
-        Piwik::postEvent('CronArchive.getTokenAuth', array(&$token));
-        
-        $this->token_auth = $token;
-    }
-
-    public function getTokenAuth()
-    {
-        return $this->token_auth;
-    }
-
-    private function initPiwikHost($piwikUrl = false)
-    {
-        // If core:archive command run as a web cron, we use the current hostname+path
-        if (empty($piwikUrl)) {
-            if (!empty(self::$url)) {
-                $piwikUrl = self::$url;
-            } else {
-                // example.org/piwik/
-                $piwikUrl = SettingsPiwik::getPiwikUrl();
-            }
-        }
-
-        if (!$piwikUrl) {
-            $this->logFatalErrorUrlExpected();
-        }
-
-        if (!\Piwik\UrlHelper::isLookLikeUrl($piwikUrl)) {
-            // try adding http:// in case it's missing
-            $piwikUrl = "http://" . $piwikUrl;
-        }
-
-        if (!\Piwik\UrlHelper::isLookLikeUrl($piwikUrl)) {
-            $this->logFatalErrorUrlExpected();
-        }
-
-        // ensure there is a trailing slash
-        if ($piwikUrl[strlen($piwikUrl) - 1] != '/' && !Common::stringEndsWith($piwikUrl, 'index.php')) {
-            $piwikUrl .= '/';
-        }
-
-        $this->initConfigObject($piwikUrl);
-
-        if (Config::getInstance()->General['force_ssl'] == 1) {
-            $piwikUrl = str_replace('http://', 'https://', $piwikUrl);
-        }
-
-        if (!Common::stringEndsWith($piwikUrl, 'index.php')) {
-            $piwikUrl .= 'index.php';
-        }
-
-        $this->piwikUrl = $piwikUrl;
-    }
-
-    private function updateIdSitesInvalidatedOldReports()
-    {
-        $store = new InvalidatedReports();
-        $this->idSitesInvalidatedOldReports = $store->getSitesToReprocess();
-    }
-
-    /**
-     * Return All websites that had reports in the past which were invalidated recently
-     * (see API CoreAdminHome.invalidateArchivedReports)
-     * eg. when using Python log import script
->>>>>>> 368be0a9
      *
      * @return AlgorithmState
      */
-<<<<<<< HEAD
     public function getAlgorithmState()
-=======
-    private function getInvalidatedSitesToReprocess()
->>>>>>> 368be0a9
     {
         return $this->algorithmState;
     }
@@ -588,17 +340,10 @@
 
         $this->executeHook('onQueueDayArchiving', array($idSite));
 
-<<<<<<< HEAD
         $date = $this->algorithmState->getArchivingRequestDateParameterFor($idSite, "day");
 
         $job = new ArchiveDayVisits($idSite, $date, $this->options);
         $this->enqueueJob($job, $idSite);
-=======
-    private function logFatalErrorUrlExpected()
-    {
-        $this->logFatalError("./console core:archive expects the argument 'url' to be set to your Piwik URL, for example: --url=http://example.org/piwik/ "
-            . "\n--help for more information");
->>>>>>> 368be0a9
     }
 
     public function queuePeriodAndSegmentArchivingFor($idSite)
