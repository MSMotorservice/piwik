--- conflicted
+++ resolved
@@ -160,16 +160,12 @@
         }
 
         // to avoid weird session error in travis
-<<<<<<< HEAD
-        $this->configCache['General']['session_save_handler'] = 'dbtables';
-=======
         if (empty($pathGlobal)) {
             $configArray = &$this->configCache;
         } else {
             $configArray = &$this->configLocal;
         }
         $configArray['General']['session_save_handler'] = 'dbtables';
->>>>>>> 218e898c
     }
 
     /**
